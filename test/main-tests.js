/*
* This file is part of the SlimerJS project from Innophi.
* https://github.com/laurentj/slimerjs
*
* Copyright (c) 2013 Laurent Jouanneau
*
* Permission is hereby granted, free of charge, to any person obtaining a
* copy of this software and associated documentation files (the "Software"),
* to deal in the Software without restriction, including without limitation
* the rights to use, copy, modify, merge, publish, distribute, sublicense,
* and/or sell copies of the Software, and to permit persons to whom the
* Software is furnished to do so, subject to the following conditions:
*
* The above copyright notice and this permission notice shall be included
* in all copies or substantial portions of the Software.
*
* THE SOFTWARE IS PROVIDED "AS IS", WITHOUT WARRANTY OF ANY KIND, EXPRESS
* OR IMPLIED, INCLUDING BUT NOT LIMITED TO THE WARRANTIES OF MERCHANTABILITY,
* FITNESS FOR A PARTICULAR PURPOSE AND NONINFRINGEMENT. IN NO EVENT SHALL
* THE AUTHORS OR COPYRIGHT HOLDERS BE LIABLE FOR ANY CLAIM, DAMAGES OR OTHER
* LIABILITY, WHETHER IN AN ACTION OF CONTRACT, TORT OR OTHERWISE, ARISING
* FROM, OUT OF OR IN CONNECTION WITH THE SOFTWARE OR THE USE OR OTHER
* DEALINGS IN THE SOFTWARE.
*/

phantom.injectJs("./jasmine/jasmine.js");
phantom.injectJs("./jasmine/jasmine-console.js");
phantom.injectJs("./jasmine/jasmine.async.min.js");

var slimerEnv = this;
var webServerFactory = require("webserver");
var fs = require("fs");
var system = require("system");
var onlywebserver = false;

if (system.args.length == 2) {
    if (system.args[1] == '--only-web-servers' || system.args[1] == '--only-web-server') {
        onlywebserver = true;
    }
    else
        phantom.injectJs("./test-"+system.args[1]+".js");
}
else {
    phantom.injectJs("./test-environment.js");
    phantom.injectJs("./test-require.js");
    phantom.injectJs("./test-system.js");
    phantom.injectJs("./test-webserver.js");
    phantom.injectJs("./test-webpage.js");
    phantom.injectJs("./test-webpage-listeners.js");
    phantom.injectJs("./test-webpage-keyevent.js");
    phantom.injectJs("./test-webpage-keyevent2.js");
    phantom.injectJs("./test-webpage-mouseevent.js");
    phantom.injectJs("./test-webpage-callbacks.js");
    phantom.injectJs("./test-webpage-render.js");
    phantom.injectJs("./test-webpage-prompt.js");
    phantom.injectJs("./test-webpage-open.js");
    phantom.injectJs("./test-webpage-frames.js");
    phantom.injectJs("./test-webpage-callPhantom.js");
    phantom.injectJs("./test-webpage-onerror.js");
    phantom.injectJs("./test-webpage-navigation.js");
    phantom.injectJs("./test-webpage-headers.js");
    phantom.injectJs("./test-webpage-filepicker.js");
    phantom.injectJs("./test-phantom-cookies.js");
    phantom.injectJs("./test-webpage-cookies.js");
    phantom.injectJs("./test-webpage-httpauth.js");
}

var webserverTest = webServerFactory.create();
webserverTest.listen(8083, function(request, response) {

    if (request.url == '/redirectToSimpleHello') {
        response.statusCode = 301;
        response.headers['Location'] = 'http://localhost:8083/simplehello.html';
        response.write('');
        response.close();
        return;
    }
    if (request.url == '/redirectToRoot') {
        response.statusCode = 301;
        response.headers['Location'] = 'http://localhost:8083';
        response.write('');
        response.close();
        return;
    }

    if (request.url == '/redirectToSimpleHello2') {
        response.statusCode = 302;
        response.headers['Location'] = '/simplehello.html';
        response.write('');
        response.close();
        return;
    }

    if (request.url == '/getHeaders') {
        response.statusCode = 200;
        response.headers = { "Content-Type": "text/plain;charset=UTF-8"}
        try {
            var data = {
                method: request.method,
                headers: request.headers,
                body: request.postRaw
            };
            response.write(JSON.stringify(data));
        }
        catch(e) {
            response.write("Error:"+e)
        }
        response.close();
        return;
    }
    if (request.url == '/getCookies') {
        response.statusCode = 200;
        response.headers = {
            "Content-Type": "text/plain;charset=UTF-8",
            "Set-Cookie": "UserID=JohnDoe; Max-Age=3600;"
        }
        try {
            response.write(JSON.stringify(request.headers));
        }
        catch(e) {
            response.write("Error:"+e)
        }
        response.close();
        return;
    }

<<<<<<< HEAD
    if (request.url == '/needauth') {
        var headers = { "Content-Type": "text/plain;charset=UTF-8"}
        var message = '';
        if (! ('Authorization' in request.headers)
            || request.headers['Authorization'] != 'Basic bGF1cmVudDoxMjM0') {
            headers['WWW-Authenticate'] = 'Basic realm="Slimer auth test"';
            message = 'auth is needed';
            response.statusCode = 401;
        }
        else {
            message = "authentication is ok";
            response.statusCode = 200;
        }

        response.headers = headers;
        response.write(message);
        response.close();
=======
    if (request.url == '/asynchronousResponse') {
        window.setTimeout(function () {
            response.write('done'); // response is generated asynchronously
            response.close();
        }, 200);
>>>>>>> 1aef9d83
        return;
    }

    var filepath = phantom.libraryPath+'/www'+request.url;
    if (fs.exists(filepath)){
        if (fs.isFile(filepath)) {
            response.statusCode = 200;
            var str = fs.read(filepath, "b")
            var h = {};
            var enc = '';
            if (filepath.match(/\.png$/)) {
                //response.setEncoding("binary");
                //h['Content-Type'] = 'image/png';
            }
            else if (filepath.match(/\.css$/))
                h['Content-Type'] = 'text/css';
            else if (filepath.match(/\.js$/))
                h['Content-Type'] = 'text/javascript';
            else if (filepath.match(/\.txt$/))
               h['Content-Type'] = 'text/plain;charset=UTF-8';
            else {
                h['Content-Type'] = 'text/html;charset=UTF-8';
            }
            h['Content-Length'] = str.length;
            response.headers = h;
            response.write(str);
            response.close();
        }
        else {
            response.statusCode = 200;
            response.headers['Content-type'] = 'text/html';
            response.write('<!DOCTYPE html>\n<html><head><meta charset="utf-8"><title>directory</title></head><body>directory</body></html>');
            response.close();
        }
    }
    else {
        response.statusCode = 404;
        response.headers['Content-type'] = 'text/html';
        response.write('<!DOCTYPE html>\n<html><head><meta charset="utf-8"><title>error</title></head><body>File Not Found</body></html>');
        response.close();
    }
});

var webserverTestWebPage = webServerFactory.create();
webserverTestWebPage.listen(8082, function(request, response) {
    response.statusCode = 200;
    response.write('<!DOCTYPE html>\n<html><head><meta charset="utf-8"><title>hello world</title></head><body>Hello!</body></html>');
    response.close();
});

if (onlywebserver) {
    console.log("Web servers are started. listen on http://localhost:8083 and http://localhost:8082")
}
else {
    // Launch tests
    var jEnv = jasmine.getEnv();
    var reporter = new jasmine.ConsoleReporter(
                                    function(msg){
                                        console.log(msg.replace('\n', ''));
                                    },
                                    function(rep){
                                        phantom.exit();
                                    },
                                    true);
    jEnv.addReporter(reporter);
    jEnv.updateInterval = 1000;
    jEnv.defaultTimeoutInterval = 15000; // for DNS check: it can be long on some systems
    jEnv.execute();
}<|MERGE_RESOLUTION|>--- conflicted
+++ resolved
@@ -124,7 +124,6 @@
         return;
     }
 
-<<<<<<< HEAD
     if (request.url == '/needauth') {
         var headers = { "Content-Type": "text/plain;charset=UTF-8"}
         var message = '';
@@ -142,13 +141,14 @@
         response.headers = headers;
         response.write(message);
         response.close();
-=======
+        return;
+    }
+
     if (request.url == '/asynchronousResponse') {
         window.setTimeout(function () {
             response.write('done'); // response is generated asynchronously
             response.close();
         }, 200);
->>>>>>> 1aef9d83
         return;
     }
 
