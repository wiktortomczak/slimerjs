SlimerJS will implement all [the API of Phantomjs](https://github.com/ariya/phantomjs/wiki/API-Reference).

Here are compatibility tables and other specific API to SlimerJS.

# Main differences with PhantomJS 1.9.1

You'll found in the documentation [a list of differences](https://github.com/laurentj/slimerjs/blob/master/docs/differences-with-phantomjs.rst).
of behaviors in the APIs implementation and in the web platform.

# Command-line arguments and options

<table>
    <tr><td>--config=/path/to/config.json        </td><td>Implemented</td></tr>
    <tr><td>--cookies-file=/path/to/cookies.txt  </td><td>not applicable. Use profiles instead.</td></tr>
<<<<<<< HEAD
    <tr><td>--debug=[yes|no]                     </td><td></td></tr>
    <tr><td>--disk-cache=[yes|no]                </td><td>Implemented</td></tr>
=======
    <tr><td>--debug=[yes|no]                     </td><td>Implemented, but not everything is displayed. With SlimerJS, it accepts also name of what to debug</td></tr>
    <tr><td>--disk-cache=[yes|no]                </td><td></td></tr>
>>>>>>> 4d8e54a5
    <tr><td>--help or -h                         </td><td>Implemented</td></tr>
    <tr><td>--ignore-ssl-errors=[yes|no]         </td><td></td></tr>
    <tr><td>--load-images=[yes|no]               </td><td>Implemented</td></tr>
    <tr><td>--local-storage-path=/path/to/file   </td><td>not applicable. Use profiles instead.</td></tr>
    <tr><td>--local-storage-quota=number         </td><td>Implemented</td></tr>
    <tr><td>--local-to-remote-url-access=[yes|no]</td><td></td></tr>
    <tr><td>--max-disk-cache-size=size           </td><td>Implemented</td></tr>
    <tr><td>--output-encoding=encoding           </td><td></td></tr>
    <tr><td>--proxy=address:port                 </td><td></td></tr>
    <tr><td>--proxy-auth=username:password       </td><td></td></tr>
    <tr><td>--proxy-type=[http|socks5|none]      </td><td></td></tr>
    <tr><td>--remote-debugger-port=number        </td><td></td></tr>
    <tr><td>--remote-debugger-autorun=[yes|no]   </td><td></td></tr>
    <tr><td>--script-encoding=encoding           </td><td></td></tr>
    <tr><td>--ssl-protocol=[SSLv3|SSLv2|TLSv1|any] </td><td></td></tr>
    <tr><td>--ssl-certificates-path=/path/to/dir </td><td>not applicable. Use profiles instead.</td></tr>
    <tr><td>--version or -v                      </td><td>Implemented</td></tr>
    <tr><td>--webdriver or --wd or -w            </td><td></td></tr>
    <tr><td>--webdriver=ip:port                  </td><td></td></tr>
    <tr><td>--webdriver-logfile=/path/to/logfile </td><td></td></tr>
    <tr><td>--webdriver-loglevel=[ERROR|WARN|INFO|DEBUG]</td><td></td></tr>
    <tr><td>--webdriver-selenium-grid-hub=url    </td><td></td></tr>
    <tr><td>--web-security=[yes|no]              </td><td></td></tr>
    <tr><td>script path                          </td><td>Implemented</td></tr>
    <tr><td>script arguments                     </td><td>Implemented</td></tr>
</table>

# phantom object

## properties

<table>
    <tr><td>args                                </td><td>Implemented (deprecated)</td></tr>
    <tr><td>cookies                             </td><td>Implemented</td></tr>
    <tr><td>cookiesEnabled                      </td><td>Implemented</td></tr>
    <tr><td>defaultPageSettings                 </td><td>Implemented</td></tr>
    <tr><td>libraryPath                         </td><td>Implemented (deprecated)</td></tr>
    <tr><td>outputEncoding                      </td><td></td></tr>
    <tr><td>page                                </td><td>Not implemented. Irrelevant for SlimerJS</td></tr>
    <tr><td>scriptName                          </td><td>Implemented</td></tr>
    <tr><td>version                             </td><td>Implemented. Gives the PhantomJS version which is compatible to
                                                        the SlimerJS implementation.</td></tr>
    <tr><td>webdriverMode                       </td><td></td></tr>
</table>

## methods

<table>
    <tr><td>addCookie(cookie)                   </td><td>Implemented</td></tr>
    <tr><td>clearCookies()                      </td><td>Implemented</td></tr>
    <tr><td>defaultErrorHandler(message, stack) </td><td>Implemented</td></tr>
    <tr><td>deleteCookie(cookieName)            </td><td>Implemented</td></tr>
    <tr><td>exit(returnValue)                   </td><td>Partial implementation. The exit code cannot be returned
                                                    to the shell console because the Mozilla toolkit does not
                                                    provide a way to return it.</td></tr>
    <tr><td>injectJs(filename)                  </td><td>Implemented</td></tr>
    <tr><td>onerror(msg, trace)                 </td><td>Implemented</td></tr>
</table>

# slimer object

It will contain API that does not exists in PhantomJS.

<table>
    <tr><td>version                             </td><td>Implemented. Gives the version of SlimerJS</td></tr>
    <tr><td>clearHttpAuth()                     </td><td>Implemented.</td></tr>
    <tr><td>exit()                              </td><td>Implemented.</td></tr>
</table>

# CommonJS API

<table>
    <tr><td>require(modulename)                 </td><td>Implemented</td></tr>
    <tr><td>require.paths                       </td><td>Implemented. SlimerJS only. Array of path where modules can be found</td></tr>
</table>

# Module: webpage

<table>
    <tr><td>create()                            </td><td>Implemented</td></tr>
</table>

# WebPage object

## properties

<table>
    <tr><td>canGoBack                           </td><td>Implemented</td></tr>
    <tr><td>canGoForward                        </td><td>Implemented</td></tr>
    <tr><td>clipRect                            </td><td>Implemented</td></tr>
    <tr><td>content                             </td><td>Implemented.</td></tr>
    <tr><td>captureContent                      </td><td>Implemented. list of regexp matching content <br>
                                                        types of resources for which you want to retrieve <br>
                                                        the content. The content is then set on the body <br>
                                                        property of the response object received by your <br>
                                                        onResourceReceived callback (SlimerJS only)</td></tr>
    <tr><td>cookies                             </td><td>Implemented</td></tr>
    <tr><td>customHeaders                       </td><td>Implemented</td></tr>
    <tr><td>event                               </td><td>Implemented</td></tr>
    <tr><td>focusedFrameName                    </td><td>Implemented</td></tr>
    <tr><td>frameContent                        </td><td>Implemented</td></tr>
    <tr><td>frameName                           </td><td>Implemented</td></tr>
    <tr><td>framePlainText                      </td><td>Implemented</td></tr>
    <tr><td>frameTitle                          </td><td>Implemented</td></tr>
    <tr><td>frameUrl                            </td><td>Implemented</td></tr>
    <tr><td>framesCount                         </td><td>Implemented</td></tr>
    <tr><td>framesName                          </td><td>Implemented</td></tr>
    <tr><td>libraryPath                         </td><td>Implemented</td></tr>
    <tr><td>navigationLocked                    </td><td>Implemented</td></tr>
    <tr><td>offlineStoragePath                  </td><td>Implemented</td></tr>
    <tr><td>offlineStorageQuota                 </td><td>Implemented</td></tr>
    <tr><td>ownsPages                           </td><td>Implemented</td></tr>
    <tr><td>pages                               </td><td>Implemented</td></tr>
    <tr><td>pagesWindowName                     </td><td>Implemented</td></tr>
    <tr><td>paperSize                           </td><td></td></tr>
    <tr><td>plainText                           </td><td>Implemented</td></tr>
    <tr><td>scrollPosition                      </td><td>Implemented</td></tr>
    <tr><td>settings                            </td><td>Implemented</td></tr>
    <tr><td>settings.javascriptEnabled          </td><td>Implemented</td></tr>
    <tr><td>settings.loadImages                 </td><td>Implemented</td></tr>
    <tr><td>settings.localToRemoteUrlAccessEnabled</td><td></td></tr>
    <tr><td>settings.XSSAuditingEnabled         </td><td></td></tr>
    <tr><td>settings.webSecurityEnabled         </td><td></td></tr>
    <tr><td>settings.javascriptCanOpenWindows   </td><td></td></tr>
    <tr><td>settings.javascriptCanCloseWindows  </td><td></td></tr>
    <tr><td>settings.userAgent                  </td><td>Implemented</td></tr>
    <tr><td>settings.userName                   </td><td>Implemented</td></tr>
    <tr><td>settings.password                   </td><td>Implemented</td></tr>
    <tr><td>settings.maxAuthAttempts            </td><td>Implemented</td></tr>
    <tr><td>settings.resourceTimeout            </td><td></td></tr>
    <tr><td>title                               </td><td>Implemented</td></tr>
    <tr><td>url                                 </td><td>Implemented</td></tr>
    <tr><td>viewportSize                        </td><td>Implemented</td></tr>
    <tr><td>windowName                          </td><td>Implemented</td></tr>
    <tr><td>zoomFactor                          </td><td>Implemented</td></tr>
</table>

## methods

<table>
    <tr><td>addCookie(Cookie)                   </td><td>Implemented</td></tr>
    <tr><td>childFramesCount()                  </td><td>Implemented. deprecated</td></tr>
    <tr><td>childFramesName()                   </td><td>Implemented. deprecated</td></tr>
    <tr><td>clearCookies()                      </td><td>Implemented</td></tr>
    <tr><td>close()                             </td><td>Implemented</td></tr>
    <tr><td>currentFrameName()                  </td><td>Implemented. deprecated</td></tr>
    <tr><td>deleteCookie(cookieName)            </td><td>Implemented</td></tr>
    <tr><td>evaluateJavascript(str)             </td><td>implemented</td></tr>
    <tr><td>evaluate(function, arg1, arg2,...)  </td><td>implemented</td></tr>
    <tr><td>evaluateASync(function, arg1, arg2,...)</td><td>implemented</td></tr>
    <tr><td>getPage(windowName)                 </td><td>Implemented</td></tr>
    <tr><td>go(index)                           </td><td>Implemented</td></tr>
    <tr><td>goBack()                            </td><td>Implemented</td></tr>
    <tr><td>goForward()                         </td><td>Implemented</td></tr>
    <tr><td>includeJs(url, callback)            </td><td>implemented</td></tr>
    <tr><td>injectJs(filename)                  </td><td>Implemented</td></tr>
    <tr><td>open(url)                           </td><td>Implemented. SlimerJS only: it returns a promise</td></tr>
    <tr><td>open(url, callback)                 </td><td>Implemented. SlimerJS only: it returns a promise</td></tr>
    <tr><td>open(url, httpConf)                 </td><td>Implemented. SlimerJS only: it returns a promise. Only GET and POST method are supported.</td></tr>
    <tr><td>open(url, httpConf, callback)       </td><td>Implemented. SlimerJS only: it returns a promise. Only GET and POST method are supported.</td></tr>
    <tr><td>open(url, operation, data)          </td><td>Implemented. SlimerJS only: it returns a promise. Only GET and POST method are supported.</td></tr>
    <tr><td>open(url, operation, data, callback)</td><td>Implemented. SlimerJS only: it returns a promise. Only GET and POST method are supported.</td></tr>
    <tr><td>open(url, operation, data, headers, callback)</td><td>Implemented. SlimerJS only: it returns a promise. Only GET and POST method are supported.</td></tr>
    <tr><td>openUrl(url, httpConf, settings)    </td><td>Implemented. SlimerJS only: it returns a promise. Only GET and POST method are supported.</td></tr>
    <tr><td>release()                           </td><td>Implemented</td></tr>
    <tr><td>reload()                            </td><td>Implemented</td></tr>
    <tr><td>render(filename, options)             </td><td>Implemented. Only PNG et JPG supported for now. </td></tr>
    <tr><td>renderBytes(format, options)          </td><td>Implemented. SlimerJS only. Only PNG et JPG supported for now.</td></tr>
    <tr><td>renderBase64(format, options)         </td><td>Implemented. Only PNG et JPG supported for now.</td></tr>
    <tr><td>sendEvent(mouseEventType, mouseX, mouseY, button='left')</td><td>Implemented</td></tr>
    <tr><td>sendEvent(keyboardEventType, keyOrKeys)</td><td>Implemented</td></tr>
    <tr><td>setContent(content, url)            </td><td>Implemented</td></tr>
    <tr><td>stop()                              </td><td>Implemented</td></tr>
    <tr><td>switchToFocusedFrame()              </td><td>Implemented</td></tr>
    <tr><td>switchToFrame(frameName)            </td><td>Implemented</td></tr>
    <tr><td>switchToFrame(framePosition)        </td><td>Implemented</td></tr>
    <tr><td>switchToChildFrame(frameName)       </td><td>Implemented. deprecated</td></tr>
    <tr><td>switchToChildFrame(framePosition)   </td><td>Implemented. deprecated</td></tr>
    <tr><td>switchToMainFrame()                 </td><td>Implemented</td></tr>
    <tr><td>switchToParentFrame()               </td><td>Implemented</td></tr>
    <tr><td>uploadFile(selector, filename)      </td><td>Implemented</td></tr>
</table>

## callbacks

<table>
    <tr><td>onalert                             </td><td>Implemented</td></tr>
    <tr><td>onAuthPrompt                        </td><td>Implemented (SlimerJS only)</td></tr>
    <tr><td>onCallback                          </td><td>Implemented</td></tr>
    <tr><td>onClosing                           </td><td>Implemented</td></tr>
    <tr><td>onConfirm                           </td><td>Implemented</td></tr>
    <tr><td>onConsoleMessage                    </td><td>Implemented (SlimerJS only: the callback receives the lineNumber and the sourceID, contrary to PhantomJS)</td></tr>
    <tr><td>onError                             </td><td>Implemented (SlimerJS issue: For errors from the webpage directly, the stack is not available..)</td></tr>
    <tr><td>onFilePicker                        </td><td>Implemented</td></tr>
    <tr><td>onInitialized                       </td><td>Implemented</td></tr>
    <tr><td>onLoadFinished                      </td><td>Implemented<br>SlimerJS only: the callback receives 3 parameters: the status ("success" or "fail"), the url and true if this is a frame that is loaded</td></tr>
    <tr><td>onLoadStarted                       </td><td>Implemented<br>SlimerJS only: the callback receives 2 parameters: the url and true if this is a frame that is loaded</td></tr>
    <tr><td>onNavigationRequested               </td><td>Implemented.<br>SlimerJS issue: navigationType is always "Undefined" and isMainFrame is irrelevant</td></tr>
    <tr><td>onPageCreated                       </td><td>Implemented</td></tr>
    <tr><td>onPrompt                            </td><td>Implemented</td></tr>
    <tr><td>onResourceRequested                 </td><td>Implemented</td></tr>
    <tr><td>onResourceReceived                  </td><td>Implemented</td></tr>
    <tr><td>onUrlChanged                        </td><td>Implemented</td></tr>
</table>

Methods that send signals (private methods):

<table>
    <tr><td>closing(page)                       </td><td>Implemented</td></tr>
    <tr><td>initialized()                       </td><td>Implemented</td></tr>
    <tr><td>javaScriptAlertSent(message)        </td><td>Implemented</td></tr>
    <tr><td>javaScriptConsoleMessageSent(message)</td><td>Implemented</td></tr>
    <tr><td>loadFinished(status)                </td><td>Implemented</td></tr>
    <tr><td>loadStarted()                       </td><td>Implemented</td></tr>
    <tr><td>navigationRequested(url, navigationType, navigationLocked, isMainFrame)</td><td>Implemented</td></tr>
    <tr><td>rawPageCreated(page)                </td><td>Implemented</td></tr>
    <tr><td>resourceReceived(request)           </td><td>Implemented</td></tr>
    <tr><td>resourceRequested(resource)         </td><td>Implemented</td></tr>
    <tr><td>urlChanged(url)                     </td><td>Implemented</td></tr>
</table>

## request object received onResourceRequested

<table>
    <tr><td>id                                  </td><td>Implemented</td></tr>
    <tr><td>method                              </td><td>Implemented</td></tr>
    <tr><td>url                                 </td><td>Implemented</td></tr>
    <tr><td>time                                </td><td>Implemented</td></tr>
    <tr><td>headers                             </td><td>Implemented</td></tr>
</table>

## response object received onResourceReceived

<table>
    <tr><td>id                                  </td><td>Implemented</td></tr>
    <tr><td>headers                             </td><td>Implemented</td></tr>
    <tr><td>body                                </td><td>Implemented (SlimerJS only. see webpage.captureContent)</td></tr>
    <tr><td>bodySize                            </td><td>Implemented</td></tr>
    <tr><td>contentType                         </td><td>Implemented</td></tr>
    <tr><td>contentCharset                      </td><td>Implemented (SlimerJS only)</td></tr>
    <tr><td>imageInfo                           </td><td>Implemented (SlimerJS only, for images)</td></tr>
    <tr><td>redirectURL                         </td><td>Implemented</td></tr>
    <tr><td>referrer                            </td><td>Implemented (SlimerJS only)</td></tr>
    <tr><td>stage                               </td><td>Implemented</td></tr>
    <tr><td>status                              </td><td>Implemented</td></tr>
    <tr><td>statusText                          </td><td>Implemented</td></tr>
    <tr><td>time                                </td><td>Implemented</td></tr>
    <tr><td>url                                 </td><td>Implemented</td></tr>

</table>


# Module: system

# System object

## properties

<table>
    <tr><td>pid                                 </td><td>Not Implemented. Always returns 0.
                                                    It seems Mozilla doesn't provide an API for that</td></tr>
    <tr><td>platform                            </td><td>Implemented</td></tr>
    <tr><td>os                                  </td><td>Implemented. SlimerJS only: an additional method isWindows()</td></tr>
    <tr><td>env                                 </td><td>Implemented</td></tr>
    <tr><td>args                                </td><td>Implemented</td></tr>
</table>

# Module: FileSystem

# fs object

## properties

<table>
    <tr><td>separator                           </td><td>Implemented</td></tr>
    <tr><td>workingDirectory                    </td><td>Implemented<br/>
                                                    Note that it is a property, to be compatible
                                                    with PhantomJS. In the CommonJS FileSystem
                                                    specification, it supposed to be a method</td></tr>
</table>

## methods

<table>
    <tr><td>open(path, mode)                    </td><td>Implemented</td></tr>
    <tr><td>read(path)                          </td><td>Implemented</td></tr>
    <tr><td>write(path, content, mode)          </td><td>Implemented</td></tr>
    <tr><td>copy(source, destination)           </td><td>Implemented</td></tr>
    <tr><td>move(source, destination)           </td><td>Implemented</td></tr>
    <tr><td>remove(path)                        </td><td>Implemented</td></tr>
    <tr><td>touch(path)                         </td><td>Implemented</td></tr>

    <tr><td>makeDirectory(path)                 </td><td>Implemented</td></tr>
    <tr><td>removeDirectory(path)               </td><td>Implemented</td></tr>
    <tr><td>makeTree(path)                      </td><td>Implemented</td></tr>
    <tr><td>removeTree(path)                    </td><td>Implemented</td></tr>
    <tr><td>copyTree(source, destination)       </td><td>Implemented</td></tr>

    <tr><td>list(path)                          </td><td>Implemented</td></tr>
    <tr><td>readLink(path)                      </td><td>Implemented</td></tr>

    <tr><td>lastModified(path) Date             </td><td>Implemented</td></tr>
    <tr><td>exists(path)                        </td><td>Implemented</td></tr>
    <tr><td>isFile(path)                        </td><td>Implemented</td></tr>
    <tr><td>isDirectory(path)                   </td><td>Implemented</td></tr>
    <tr><td>isLink(path)                        </td><td>Implemented</td></tr>
    <tr><td>isReadable(path)                    </td><td>Implemented</td></tr>
    <tr><td>isWritable(path)                    </td><td>Implemented</td></tr>

    <tr><td>absolute(path)                      </td><td>Implemented</td></tr>
    <tr><td>join(base)                          </td><td>Implemented</td></tr>
    <tr><td>split(path)                         </td><td>Implemented</td></tr>

    <tr><td>size(path)                          </td><td>Implemented</td></tr>

    <tr><td>isAbsolute(path)                    </td><td>Implemented (not a CommonJS FileSystem method)</td></tr>
    <tr><td>isExecutable(path)                  </td><td>Implemented (not a CommonJS FileSystem method)</td></tr>

    <tr><td>changeWorkingDirectory(path)        </td><td>Implemented</td></tr>
    <tr><td>fromNativeSeparators(path)          </td><td></td></tr>
    <tr><td>toNativeSeparators(path)            </td><td></td></tr>
</table>

Other additionnal methods not provided in PhantomJS 1.9, but that
are part of the CommonJS FileSystem specification

<table>
    <tr><td>rename(path, name)                  </td><td>Implemented</td></tr>

    <tr><td>listTree(path)                      </td><td></td></tr>
    <tr><td>listDirectoryTree(path)             </td><td></td></tr>

    <tr><td>link(source, target)                </td><td></td></tr>
    <tr><td>hardLink(source, target)            </td><td></td></tr>

    <tr><td>same(source, target)                </td><td></td></tr>

    <tr><td>workingDirectoryPath()              </td><td></td></tr>

    <tr><td>normal(path)                        </td><td></td></tr>
    <tr><td>canonical(path)                     </td><td></td></tr>
    <tr><td>directory(path)                     </td><td>Implemented</td></tr>
    <tr><td>base(path)                          </td><td>Implemented</td></tr>
    <tr><td>extension(path)                     </td><td>Implemented</td></tr>
</table>


# stream object

<table>
    <tr><td>atEnd()                             </td><td></td></tr>
    <tr><td>read()                              </td><td>Implemented</td></tr>
    <tr><td>readLine()                          </td><td></td></tr>
    <tr><td>write(data)                         </td><td>Implemented</td></tr>
    <tr><td>writeLine(data)                     </td><td></td></tr>
    <tr><td>flush()                             </td><td>Implemented</td></tr>
    <tr><td>close()                             </td><td>Implemented</td></tr>
</table>

# Module: webserver

<table>
    <tr><td>create()                            </td><td>Implemented</td></tr>
</table>

# WebServer object

<table>
    <tr><td>listen(port, callback)              </td><td>Implemented. The callback is called for every http request. Don't give it if you
                                                    use one of register* methods (it calls <code>registerPrefixHandler("/", callback);</code>)</td></tr>
    <tr><td>registerFile(path, filePath)        </td><td>Implemented (SlimerJS only). Maps the given path to a file.</td></tr>
    <tr><td>registerDirectory(path, directoryPath)</td><td>Implemented (SlimerJS only). Maps a path to a dir (directoryPath)</td></tr>
    <tr><td>registerPathHandler(path, callback) </td><td>Implemented (SlimerJS only). Register a callback that will be called when an HTTP client request the given path.</td></tr>
    <tr><td>registerPrefixHandler(prefixPath, callback)</td><td>Implemented (SlimerJS only). Register a callback that will be called when an HTTP client request a path starting with prefixPath.</td></tr>
</table>

## request object

<table>
    <tr><td>method                              </td><td>Implemented</td></tr>
    <tr><td>url                                 </td><td>Implemented</td></tr>
    <tr><td>httpVersion                         </td><td>Implemented</td></tr>
    <tr><td>headers                             </td><td>Implemented</td></tr>
    <tr><td>post                                </td><td>Implemented</td></tr>
    <tr><td>postRaw                             </td><td>Implemented</td></tr>
    <tr><td>path                                </td><td>Implemented (SlimerJS only). Contains the path part of the URL (Readonly)</td></tr>
    <tr><td>queryString                         </td><td>Implemented (SlimerJS only). Contains the query part of the URL (Readonly)</td></tr>
</table>

## response object

<table>
    <tr><td>headers                             </td><td>Implemented</td></tr>
    <tr><td>header(name)                        </td><td>Implemented</td></tr>
    <tr><td>setHeader(name, value)              </td><td>Implemented</td></tr>
    <tr><td>setEncoding(encoding)               </td><td>Implemented</td></tr>
    <tr><td>statusCode                          </td><td>Implemented</td></tr>
    <tr><td>write(data)                         </td><td>Implemented</td></tr>
    <tr><td>writeHead(statusCode, headers)      </td><td>Implemented</td></tr>
    <tr><td>close()                             </td><td>Implemented</td></tr>
    <tr><td>closeGracefully()                   </td><td>Implemented</td></tr>
</table>
<|MERGE_RESOLUTION|>--- conflicted
+++ resolved
@@ -12,13 +12,8 @@
 <table>
     <tr><td>--config=/path/to/config.json        </td><td>Implemented</td></tr>
     <tr><td>--cookies-file=/path/to/cookies.txt  </td><td>not applicable. Use profiles instead.</td></tr>
-<<<<<<< HEAD
-    <tr><td>--debug=[yes|no]                     </td><td></td></tr>
+    <tr><td>--debug=[yes|no]                     </td><td>Implemented, but not everything is displayed. With SlimerJS, it accepts also name of what to debug</td></tr>
     <tr><td>--disk-cache=[yes|no]                </td><td>Implemented</td></tr>
-=======
-    <tr><td>--debug=[yes|no]                     </td><td>Implemented, but not everything is displayed. With SlimerJS, it accepts also name of what to debug</td></tr>
-    <tr><td>--disk-cache=[yes|no]                </td><td></td></tr>
->>>>>>> 4d8e54a5
     <tr><td>--help or -h                         </td><td>Implemented</td></tr>
     <tr><td>--ignore-ssl-errors=[yes|no]         </td><td></td></tr>
     <tr><td>--load-images=[yes|no]               </td><td>Implemented</td></tr>
