<!DOCTYPE html>
<html lang="en">
  <head>
    <meta charset="utf-8">
    <title>FaQ - SlimerJS</title>
    <meta name="viewport" content="width=device-width, initial-scale=1.0">
    <meta name="description" content="Frequently Asked Questions about SlimerJS">
    <meta name="author" content="Laurent Jouanneau">

    <link href="assets/css/bootstrap.css" rel="stylesheet">
    <link href="assets/css/bootstrap-responsive.css" rel="stylesheet">
    <link href="assets/css/docs.css" rel="stylesheet">
    <link href="assets/js/google-code-prettify/prettify.css" rel="stylesheet">

    <!--[if lt IE 9]>
    <script src="assets/js/html5shiv.js"></script>
    <![endif]-->

    <link rel="apple-touch-icon-precomposed" sizes="144x144" href="assets/ico/apple-touch-icon-144-precomposed.png">
    <link rel="apple-touch-icon-precomposed" sizes="114x114" href="assets/ico/apple-touch-icon-114-precomposed.png">
    <link rel="apple-touch-icon-precomposed" sizes="72x72" href="assets/ico/apple-touch-icon-72-precomposed.png">
    <link rel="apple-touch-icon-precomposed" href="assets/ico/apple-touch-icon-57-precomposed.png">
    <link rel="shortcut icon" href="assets/ico/favicon.png">
  </head>

  <body data-spy="scroll" data-target=".bs-docs-sidebar">

    <div class="navbar navbar-inverse navbar-fixed-top">
      <div class="navbar-inner">
        <div class="container">
          <button type="button" class="btn btn-navbar" data-toggle="collapse" data-target=".nav-collapse">
            <span class="icon-bar"></span>
            <span class="icon-bar"></span>
            <span class="icon-bar"></span>
          </button>
          
          <a class="brand" href="index.html"><span>Slimer</span>JS</a>
          <div class="nav-collapse collapse">
            <ul class="nav">
                <li><a href="index.html">Home</a></li>
                <li><a href="features.html">Features</a></li>
                <li><a href="download.html">Download</a></li>
                <li><a href="http://docs.slimerjs.org">Documentation</a></li>
                <li><a href="http://github.com/laurentj/slimerjs">Source Code</a></li>
                <li class="active"><a href="faq.html">FAQ</a></li>
                <li><a href="community.html">Community</a></li>
                <li><a href="about.html">About</a></li>
            </ul>
          </div>
        </div>
      </div>
    </div>


    <header class="jumbotron subhead" id="overview">
      <div class="container">
        <div class="logo">
        <img class="" src="assets/img/glouton-boyEntete100.png"/>
        </div>
        <h1>FAQ</h1>
        <p class="lead">Or Frequently Asked Questions...</p>
      </div>
    </header>

    <div class="container">
      <div class="row-fluid">
        <!--div class="span3 bs-docs-sidebar">
          <ul class="nav nav-list bs-docs-sidenav">
            <li><a href="#"><i class="icon-chevron-right"></i> </a></li>
          </ul>
        </div-->
        <div class="span9">  
          <section id="contents">
            <!--div class="page-header">
              <h1>title</h1>
            </div-->

<p>General FAQ. For the technical FAQ, <a href="http://docs.slimerjs.org/current/faq.html">see the manual</a>.</p>

<dl id="faq">
    <dt id="why-not-headless">Why is it not natively headless?</dt>
    <dd>You see windows during the execution of your script? It's normal.
        Gecko, the rendering engine of Firefox, cannot render web content without a
        graphical window.<br />
        You can launch <span class="slm">SlimerJS</span> with xvfb if you are under
        linux or MacOSx, to have a headless <span class="slm">SlimerJS</span>.<br/>
        <a href="https://github.com/laurentj/slimerjs/issues/80">There is a hope</a>
        for future release of SlimerJS, with latest improvements made in Gecko.
    </dd>

    <dt id="gecko">What is Gecko?</dt>
    <dd>Gecko is the core engine of Firefox.</dd>

<<<<<<< HEAD
    <dt id="firefox-compatibility">To which version of Firefox, SlimerJS is compatible?</dt>
    <dd>It depends of the package you downloaded. If you choosed
        a package dedicated to a specific platform, <span class="slm">SlimerJS</span>
        embed Gecko 33. So it is compatible with Firefox 33.<br>
        If you choose the lightweight package, it runs with <em>your</em> Firefox, so
=======
    <dt id="firefox-compatibility">Which version of Firefox is SlimerJS compatible with?</dt>
    <dd>It depends of the package you downloaded. If you chose
        a package dedicated to a specific platform, <span class="slm">SlimerJS</span>
        embeds Gecko 33. So it is compatible with Firefox 33.<br>
        If you chose the lightweight package, it runs with <em>your</em> Firefox, so
>>>>>>> d5725218
        it can run with any version since Firefox 20 (probably lower versions
        but you could have some issues; Not tested).<br>Note that officially, SlimerJS
        is only compatible with stable versions of Firefox.
    </dd>

    <dt id="firefox-unstable">Can SlimerJS be executed with unstable version of Firefox?</dt>
    <dd>Yes, if you make some changes. This is explained <a href="http://docs.slimerjs.org/current/installation.html#using-unstable-version-or-very-old-versions-of-firefox-xulrunner">in the installation manual</a>.</dd>

    <dt id="launch-casperjs">Can CasperJS be launched with <span class="slm">SlimerJS</span>?</dt>
    <dd>Yes, since SlimerJS 0.8, and with CasperJS 1.1beta1 or higher.
        Just launch CasperJS as usual by adding <code>--engine=slimerjs</code>
        on the command line.
    </dd>

    <dt id="why-slimerjs-name">Why is it called "SlimerJs"?</dt>
    <dd>Slimer is the name of a ghost in the movie "GhostBusters". As you may know, the Firefox
        source code uses some references from this movie, and since PhantomJS,
        CasperJs and other related tools, is a matter of ghosts... ;-)</dd>

    <dt>I found some English errors on the web site or in the documentation</dt>
    <dd>Our apologies for that. English is not the mother tongue of the main author. And he
        didn't work enough at school in English class :). However, he will be very happy
        to receive your help to fix English errors. See below how to contribute :-)
    </dd>
    <dt id="how-to-contribute">How can I contribute?</dt>
    <dd>
        You can contribute in many ways:
        <ul>
            <li>Report bugs or ideas of improvements into
                <a href="https://github.com/laurentj/slimerjs/issues">"issues" on github</a></li>
            <li>Improve the code by providing patches. <span class="slm">SlimerJS</span> is entirely in Javascript!!
            <a href="https://github.com/laurentj/slimerjs/blob/master/CONTRIBUTING.md">See instructions
            to contribute</a>.</li>
            <li><a href="https://github.com/laurentj/slimerjs/tree/master/docs">Document the API</a>.
                 The documentation is stored in the github repository.</li>
            <li><a href="https://github.com/laurentj/slimerjs/tree/master/website">Improve the web site</a>.
                 The web site is also stored in the github repository.</li>
            <li>Other ideas? Discuss with us on the IRC channel or in the mailing list
             (<a href="community.html">see the community page</a>).</li>
        </ul>
    </dd>

    <dt id="nightlies">Is there a build of SlimerJS containing the latest improvements?</dt>
    <dd>Yes, each day a build is made from the "master" branch and the stable branch
    of the source code.
    This is the nightly build. Since these are development versions don't use them
    in production.<br>
    Download the archive
    <a href="http://download.slimerjs.org/nightlies/latest-slimerjs-stable/">from the stable branch</a>
    (which contains only latest bug fixes) or
    <a href="http://download.slimerjs.org/nightlies/latest-slimerjs-master/">from the master branch</a>
    (which contains latest improvements for the future major release).
    You can view the documentation from the master branch <a href="http://docs.slimerjs.org/nightly/">online here</a>.
    </dd>

    <dt>Why are there no tests on the WebServer object in the source code?</dt>
    <dd>This module is based on the
        <a href="http://mxr.mozilla.org/mozilla-central/source/netwerk/test/httpserver/">httpd component</a>
        of Mozilla used for their own unit tests, and that is already
        <a href="http://mxr.mozilla.org/mozilla-central/source/netwerk/test/httpserver/test/">heavily tested</a></dd>

    <dt>Why are there no tests on the FileSystem object in the source code?</dt>
    <dd>This module is based on the
        <a href="https://github.com/laurentj/addon-sdk/blob/master/lib/sdk/io/file.js">file module provided in the Mozilla Addons SDK</a>,
        and <a href="https://github.com/laurentj/addon-sdk/blob/master/test/test-file.js">is already tested</a>.</dd>

</dl>


          </section>
        </div>
      </div>
    </div>


    <footer class="footer">
      <div class="container">
          <ul class="bs-docs-social-buttons">
            <li>
              <a href="https://github.com/laurentj/slimerjs/"><img class="imgbtn" src="assets/img/git2.png"> Source Code</a> <span class="separator">//</span>
            </li>
            <li>
              <a href="https://github.com/laurentj/slimerjs/fork"><img class="imgbtn" src="assets/img/git1.png"> Fork</a> <span class="separator">//</span>
            </li>
            <li>
              <a href="https://twitter.com/slimerjs"><img src="assets/img/tweet.png"> Tweet</a> <span class="separator">//</span>
            </li>
            <li>
              <a href="https://groups.google.com/forum/#!forum/slimerjs"><img class="imgbtn" src="assets/img/tchat2.png"> Mail List</a> <span class="separator">//</span>
            </li>
            <li>
              <a href="https://github.com/laurentj/slimerjs/issues"><img class="imgbtn" src="assets/img/bug_bleu.png"> Bug ? Ideas !</a>
            </li>
          </ul>
          <p>Copyright 2013-2014 Laurent Jouanneau / Innophi - Design by <a href="http://www.3liz.com/">3Liz</a></p>
      </div>
    </footer>

    <!--script type="text/javascript" src="http://platform.twitter.com/widgets.js"></script-->
    <script src="assets/js/jquery.js"></script>
    <script src="assets/js/bootstrap.min.js"></script>

    <!--script src="assets/js/holder/holder.js"></script-->
    <!--script src="assets/js/google-code-prettify/prettify.js"></script-->
    <script src="assets/js/application.js"></script>

  </body>
</html><|MERGE_RESOLUTION|>--- conflicted
+++ resolved
@@ -91,19 +91,11 @@
     <dt id="gecko">What is Gecko?</dt>
     <dd>Gecko is the core engine of Firefox.</dd>
 
-<<<<<<< HEAD
-    <dt id="firefox-compatibility">To which version of Firefox, SlimerJS is compatible?</dt>
-    <dd>It depends of the package you downloaded. If you choosed
-        a package dedicated to a specific platform, <span class="slm">SlimerJS</span>
-        embed Gecko 33. So it is compatible with Firefox 33.<br>
-        If you choose the lightweight package, it runs with <em>your</em> Firefox, so
-=======
     <dt id="firefox-compatibility">Which version of Firefox is SlimerJS compatible with?</dt>
     <dd>It depends of the package you downloaded. If you chose
         a package dedicated to a specific platform, <span class="slm">SlimerJS</span>
         embeds Gecko 33. So it is compatible with Firefox 33.<br>
         If you chose the lightweight package, it runs with <em>your</em> Firefox, so
->>>>>>> d5725218
         it can run with any version since Firefox 20 (probably lower versions
         but you could have some issues; Not tested).<br>Note that officially, SlimerJS
         is only compatible with stable versions of Firefox.
