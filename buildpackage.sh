--- conflicted
+++ resolved
@@ -4,22 +4,12 @@
 SLIMERDIR=`dirname $0`
 SLIMERDIR=`cd $SLIMERDIR;pwd`
 
-<<<<<<< HEAD
-
 XULRUNNER_VERSION="25.0b4"
 XULRUNNER_DNL_URL="http://ftp.mozilla.org/pub/mozilla.org/xulrunner/releases/$XULRUNNER_VERSION/runtimes/"
-=======
-XULRUNNER_VERSION="22.0"
-XULRUNNER_DNL_URL="http://ftp.mozilla.org/pub/mozilla.org/xulrunner/releases/22.0/runtimes/"
->>>>>>> 4ca42bb5
 XULRUNNER_PACK_NAME="xulrunner-$XULRUNNER_VERSION.en-US"
 
 cd $SLIMERDIR
 
-<<<<<<< HEAD
-VERSION=""
-=======
->>>>>>> 4ca42bb5
 BUILD_BIN_PACKAGE="y"
 
 usage()
@@ -48,29 +38,14 @@
       usage
       exit 1
     ;;
-<<<<<<< HEAD
-    nightly)
-        VERSION="nightly"
-    ;;
-    *)
-=======
     *)
       echo "Warning: no supported parameter. $i ignored"
->>>>>>> 4ca42bb5
     ;;
 esac
 done
 
-<<<<<<< HEAD
-if [ "$VERSION" == "" ]
-then
-    VERSION=`grep "^Version=" src/application.ini`
-    VERSION=${VERSION:8}
-fi
-=======
 VERSION=`grep "^Version=" src/application.ini`
 VERSION=${VERSION:8}
->>>>>>> 4ca42bb5
 
 TARGETDIR="$SLIMERDIR/_dist/slimerjs-$VERSION"
 XRDIR="$SLIMERDIR/_dist/xrbin"
