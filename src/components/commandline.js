/* This Source Code Form is subject to the terms of the Mozilla Public
 * License, v. 2.0. If a copy of the MPL was not distributed with this
 * file, You can obtain one at http://mozilla.org/MPL/2.0/.
 */


Components.utils.import("resource://gre/modules/XPCOMUtils.jsm");
Components.utils.import("resource://gre/modules/Services.jsm");
Components.utils.import("resource://slimerjs/slConfiguration.jsm");
Components.utils.import("resource://slimerjs/slUtils.jsm");

var envService = Components.classes["@mozilla.org/process/environment;1"].
          getService(Components.interfaces.nsIEnvironment);

var httphandler =  Components.classes["@mozilla.org/network/protocol;1?name=http"]
                    .getService(Components.interfaces.nsIHttpProtocolHandler);

function slCommandLine() {

}

slCommandLine.prototype = {

    classID: Components.ID("{00995ba2-223f-4efb-b656-ce98aff7019b}"),
    classDescription: "Command line handler for SlimerJS",
    QueryInterface: XPCOMUtils.generateQI([Components.interfaces.nsICommandLineHandler]),

    // ------- nsICommandLineHandler interface

    handle : function (cmdLine) {

        // clear all caches, so scripts will be truly loaded
        var cacheService = Components.classes["@mozilla.org/network/cache-service;1"]
                           .getService(Components.interfaces.nsICacheService);

        try {
            cacheService.evictEntries(Components.interfaces.nsICache.STORE_ANYWHERE);
        } catch(ex) {
            dump("error cache service:"+ ex+"\n");
        }

        if (envService.exists('__SLIMER_ENV')) {
            let envs = envService.get('__SLIMER_ENV');
            slConfiguration.setEnvNames(envs.split(/,/));
        }

        slConfiguration.workingDirectory = cmdLine.workingDirectory;

        try {
            slConfiguration.handleFlags(cmdLine);
        }
        catch(e) {
            dump(e+"\n");
            cmdLine.preventDefault = true
            return;
        }

        if (cmdLine.length == 0) {
            Components.utils.reportError("script is missing");
            dump("script is missing\n");
            cmdLine.preventDefault = true
            return;
        }

        let nbArgs = cmdLine.length;
        // The command line parser normalize options:
        // --flag becomes -flag and --flag==value becomes -flag value
        // we should store original flags into system.args
        let realArgs = ''
        if (envService.exists('__SLIMER_ARGS'))
            realArgs = envService.get('__SLIMER_ARGS');

        for(let i=0; i < nbArgs; i++) {
            let arg = cmdLine.getArgument(i);
            if (arg.charAt(0) == '-' && realArgs) {
                let r = new RegExp("-"+arg+"(\=[^\s]+)?")
                let result = r.exec(realArgs);
                if (result) {
                    if (result[1]) {
                        i++;
                        slConfiguration.args.push('-'+arg+'='+cmdLine.getArgument(i));
                    }
                    else {
                        slConfiguration.args.push('-'+arg);
                    }
                }
                else {
                    slConfiguration.args.push(arg);
                }
            }
            else {
                slConfiguration.args.push(arg);
            }
        }
        cmdLine.removeArguments(0, nbArgs-1);

        if (slConfiguration.args[0].substr(0,1) == '-') {
            Components.utils.reportError("unknown option "+slConfiguration.args[0]);
            dump("unknown option "+slConfiguration.args[0]+" \n");
            cmdLine.preventDefault = true
            return;
        }

        try {
            if (/Mac/i.test(httphandler.oscpu)) {
                // under MacOS, resolveFile fails with a relative path
                try {
                    slConfiguration.scriptFile = cmdLine.resolveFile(slConfiguration.args[0]);
                }
                catch(e) {
<<<<<<< HEAD
                    slConfiguration.scriptFile = slUtils.getMozFile(slConfiguration.args[0], cmdLine.workingDirectory)
=======
                    slConfiguration.scriptFile = getAbsMozFile(slConfiguration.args[0], cmdLine.workingDirectory)
>>>>>>> 9d586bec
                }
            }
            else {

                slConfiguration.scriptFile = cmdLine.resolveFile(slConfiguration.args[0]);
            }
            if (!slConfiguration.scriptFile.exists())
                throw "script not found";
        }
        catch(e) {
            Components.utils.reportError("script not found");
            dump("script not found\n");
            cmdLine.preventDefault = true
            return;
        }
    },

    get helpInfo () {
        return "\n";
    }
}

var NSGetFactory = XPCOMUtils.generateNSGetFactory([slCommandLine]);
<|MERGE_RESOLUTION|>--- conflicted
+++ resolved
@@ -108,11 +108,7 @@
                     slConfiguration.scriptFile = cmdLine.resolveFile(slConfiguration.args[0]);
                 }
                 catch(e) {
-<<<<<<< HEAD
-                    slConfiguration.scriptFile = slUtils.getMozFile(slConfiguration.args[0], cmdLine.workingDirectory)
-=======
-                    slConfiguration.scriptFile = getAbsMozFile(slConfiguration.args[0], cmdLine.workingDirectory)
->>>>>>> 9d586bec
+                    slConfiguration.scriptFile = slUtils.getAbsMozFile(slConfiguration.args[0], cmdLine.workingDirectory)
                 }
             }
             else {
