--- conflicted
+++ resolved
@@ -44,7 +44,6 @@
         Services.startup.quit(Components.interfaces.nsIAppStartup.eForceQuit);
     },
 
-<<<<<<< HEAD
     /**
      * clear all current FTP/HTTP authentication sessions
      */
@@ -58,18 +57,14 @@
         Services.obs.notifyObservers(null, "net:clear-active-logins", null);
     },
 
+    wait : function(msTime) {
+        slUtils.sleep(msTime);
+    },
+
     __exposedProps__ : {
         version : 'r',
         exit : 'r',
-        clearHttpAuth : 'r'
-=======
-    wait : function(msTime) {
-        slUtils.sleep(msTime);
-    },
-    __exposedProps__ : {
-        version : 'r',
-        exit : 'r',
+        clearHttpAuth : 'r',
         wait: 'r'
->>>>>>> b46a84a0
     }
 }