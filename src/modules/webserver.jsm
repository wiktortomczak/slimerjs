--- conflicted
+++ resolved
@@ -158,15 +158,7 @@
     let count = request.bodyInputStream.available();
  
     req.postRaw = req.post = new BinaryInputStream(request.bodyInputStream).readBytes(count);
-<<<<<<< HEAD
-    if (request.hasHeader("content-type")){
-        let type = request.getHeader("content-type");
-        if (type == 'application/x-www-form-urlencoded') {
-            req.post = parseQueryString(req.postRaw);
-        }
-    }
-
-=======
+
     let type = '';
     if (request.hasHeader("Content-Type")){
         type = request.getHeader("Content-Type");
@@ -179,7 +171,6 @@
         req.post = parseQueryString(req.postRaw);
     }
 
->>>>>>> 5c8cbfa3
     // headers
     let henum = request.headers;
     while(henum.hasMoreElements()) {
