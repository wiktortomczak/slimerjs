/* This Source Code Form is subject to the terms of the Mozilla Public
 * License, v. 2.0. If a copy of the MPL was not distributed with this
 * file, You can obtain one at http://mozilla.org/MPL/2.0/.
 */
"use strict";
var EXPORTED_SYMBOLS = ["slLauncher"];

const Cu = Components.utils;
const Cc = Components.classes;
const Ci = Components.interfaces;

Cu.import("resource://gre/modules/Services.jsm");
Cu.import('resource://slimerjs/addon-sdk/toolkit/loader.js'); //Sandbox, Require, main, Module, Loader
Cu.import('resource://slimerjs/slConsole.jsm');
Cu.import('resource://slimerjs/slUtils.jsm');

const windowMediator = Cc["@mozilla.org/appshell/window-mediator;1"]
                     .getService(Ci.nsIWindowMediator);

const fileHandler = Cc["@mozilla.org/network/protocol;1?name=file"]
                     .getService(Ci.nsIFileProtocolHandler)
const systemPrincipal = Cc['@mozilla.org/systemprincipal;1']
                        .createInstance(Ci.nsIPrincipal)

var mainLoader = null;
var mainWindow = null;

var coffeeScriptSandbox = null;

var slLauncher = {
    launchMainScript: function (contentWindow, scriptFile) {
        mainWindow = contentWindow;

        // prepare the sandbox to execute coffee script injected with injectJs
        coffeeScriptSandbox = Cu.Sandbox(contentWindow,
                            {
                                'sandboxName': 'coffeescript',
                                'sandboxPrototype': {},
                                'wantXrays': true
                            });
        let src = slUtils.readChromeFile("resource://slimerjs/coffee-script/extras/coffee-script.js");
        Cu.evalInSandbox(src, coffeeScriptSandbox, 'ECMAv5', 'coffee-scripts.js', 1);

        // load and execute the provided script
        let fileURI = Services.io.newFileURI(scriptFile).spec;
        mainLoader = prepareLoader(fileURI, scriptFile.parent);

        try {
            // first load the bootstrap module
            let bsModule = Loader.Module('slimer-sdk/bootstrap', 'resource://slimerjs/slimer-sdk/bootstrap.js');
            mainLoader.load(mainLoader, bsModule);

            // load the main module
            let uri =resolveMainURI(mainLoader.mapping);
            let module = mainLoader.main = mainLoader.modules[uri] = Loader.Module('main', uri);
            mainLoader.load(mainLoader, module);
        }
        catch(e) {
            this.showError(e, fileURI);
        }
    },

    injectJs : function (source, uri) {
        let isCoffeeScript = uri.endsWith(".coffee");

        if (source.startsWith("#!") && !isCoffeeScript) {
            source = "//" + source;
        }

        if (isCoffeeScript) {
            coffeeScriptSandbox.source = source
            let src = "this.CoffeeScript.compile(this.source);";
            source = Cu.evalInSandbox(src, coffeeScriptSandbox, 'ECMAv5', 'slLauncher::injectJs', 1);
        }

        let sandbox = mainLoader.sandboxes[mainLoader.main.uri];

        let evalOptions =  {
          version : mainLoader.javascriptVersion,
          source: source
        }
        Loader.evaluate(sandbox, uri, evalOptions);
        return true;
    },

    showError : function(e, fileURI) {
        if (('name' in e && e.name == 'FatalError') || !this.errorHandler)
            throw e;
        let [msg, stackRes] = getTraceException(e, fileURI);
        this.errorHandler(msg, stackRes);
    },

    // can be changed by the phantom module
    errorHandler : function(msg, stack) {
        this.defaultErrorHandler(msg, stack)
    },

    defaultErrorHandler : function (msg, stack) {
        dump("\nScript Error: "+msg+"\n");
        if (stack && stack.length) {
            dump("       Stack:\n");
            stack.forEach(function(t) {
                dump('         -> ' + (t.file || t.sourceURL) + ': ' + t.line + (t.function ? ' (in function ' + t.function + ')' : '')+"\n");
            })
            dump("\n");
        }
    },

    /**
     * create a new browser element. call the given callback when it is ready,
     * with the browser element as parameter.
     */
    openBrowser : function(callback, parentWindow) {
        if (!parentWindow)
            parentWindow = windowMediator.getMostRecentWindow("slimerjs");
        return parentWindow.openDialog("chrome://slimerjs/content/webpage.xul", "_blank", "chrome,dialog=no,scrollbars=no", { callback:callback});
    },

    closeBrowser: function (browser) {
        let win = browser.ownerDocument.defaultView.top;
        win.close();
    }
}

<<<<<<< HEAD
function getFile(path, isDir) {
    let file;
    try {
        file = slUtils.getMozFile(path);
    }
    catch(e){
        throw Error("Modules path "+path+" is not a valid path");
    }
    if (!file.exists()) {
        throw Error("Modules path "+path+" does not exists");
    }
    if (isDir && !file.isDirectory()) {
        throw Error("Modules path "+path+" is not a directory");
    }
    return file;
}

=======
>>>>>>> b46a84a0
/**
 * @param string filename
 * @param base nsIFile
 */
function isFile(filename, base) {
    try {
        let file;
        if (base) {
            file = slUtils.getAbsMozFile(filename, base);
        }
        else {
            file = slUtils.getMozFile(filename);
        }
        if (file.exists()) {
            return file.path;
        }
    }
    catch(e){
    }
    return false;
}

function fillDescriptor(object, host) {
    Object.getOwnPropertyNames(object).forEach(function(name) {
        host[name] = Object.getOwnPropertyDescriptor(object, name)
    });
}

const nativeModules = {
    'fs' : 'sdk/io/file',
    'webpage': 'slimer-sdk/webpage',
    'net-log' : 'slimer-sdk/net-log',
    'webserver' : 'webserver',
    'system' : 'system',
    'vm':'slimer-sdk/vm',
    'path':'slimer-sdk/path',
};

const firstPathPart = /^([a-zA-Z\-]+\/)/;

/**
 * prepare the module loader
 * Some things here could be done in the loader.js file, but we want to avoid to
 * modify it because this is an external file.
 * @param string fileURI  the URI of the main script to execute
 * @param nsIFile dirFile the file object of the directory where the script is stored
 */
function prepareLoader(fileURI, dirFile) {
    var dirURI =  Services.io.newFileURI(dirFile).spec;
    let dirPath = dirFile.path;
    var loader;

    var metadata ={
        permissions : {}
    };

    var requirePaths = new Array();
    requirePaths.push(dirPath);

    let pathsMapping = {
        'main': fileURI,
        'sdk/': 'resource://slimerjs/addon-sdk/sdk/',
        'slimer-sdk/': 'resource://slimerjs/slimer-sdk/',
        '@loader/': 'resource://slimerjs/@loader',
        'chrome': 'resource://slimerjs/@chrome',
        'webserver' : 'resource://slimerjs/webserver.jsm',
        'system' : 'resource://slimerjs/system.jsm',
        'coffee-script/':'resource://slimerjs/coffee-script/lib/coffee-script/',
    }
    pathsMapping[dirPath] = dirURI;

    // list of extensions and their compiler
    var extensions = {
        '.js': function(module, filename) {
<<<<<<< HEAD
            let content = slUtils.readSyncStringFromFile(getFile(filename));
            return module._compile(content, filename);
        },
        '.json': function(module, filename) {
            let content = slUtils.readSyncStringFromFile(getFile(filename));
=======
            let content = readSyncStringFromFile(getMozFile(filename));
            return module._compile(content, filename);
        },
        '.json': function(module, filename) {
            let content = readSyncStringFromFile(getMozFile(filename));
>>>>>>> b46a84a0
            module.exports = JSON.parse(content);
        }
    }

    function findFileExtension(id, baseFile) {
        let f = isFile(id, baseFile)
        if (f)
            return f;
        for(let ext in extensions) {
            f = isFile(id+ext, baseFile);
            if (f)
                return f;
        }
        return null;
    }

    // will contain all global objects/function/variable accessible from all
    // modules.
    var globalProperties = { }

    loader =  Loader.Loader({
        javascriptVersion : 'ECMAv5',
        id:'slimerjs@innophi.com',
        name: 'SlimerJs',
        rootURI: dirURI,
        // metadata: needed by some modules of the addons sdk
        metadata: Object.freeze(metadata),
        paths:pathsMapping,
        globals: {
            console: new slConsole()
        },
        modules: {
          "webserver": Cu.import("resource://slimerjs/webserver.jsm", {}),
          "system": Cu.import("resource://slimerjs/system.jsm", {}),
        },
        // this function should return the true id of the module.
        // The returned id should be an id or an absolute path of a file
        resolve: function(id, requirer) {

            if (id in nativeModules)
                return nativeModules[id];

            if (id == 'chrome' || id.indexOf('@loader/') === 0) {
                if (requirer.id.indexOf('sdk/') === 0
                    || requirer.id.indexOf('slimer-sdk/') === 0) {
                    return id;
                }
                // the chrome module is only allowed in embedded modules
                if (id == 'chrome') {
                    throw Error("Module "+ requirer.id+ " is not allowed to require the chrome module");
                }
                else if (id.indexOf('@loader/') === 0)
                    throw Error("Unknown "+ id +" module");
            }

            // let's resolve other id module as usual
            id = Loader.resolve(id, requirer);

            // if this is a slimerjs module, don't try to find it in module path
            let part = firstPathPart.exec(id);
            let reqpart = firstPathPart.exec(requirer.id);
            if (part && reqpart && reqpart[1] in pathsMapping && part[1] in pathsMapping) {
                return id;
            }

            // Here the id is an absolute path if requirer.id is an absolute path
            let realId = findFileExtension(id);
            if (realId) {
                 return realId;
            }

            let requirerUri = Services.io.newURI(requirer.uri, null, null);
            let requirerDir = requirerUri.QueryInterface(Ci.nsIFileURL).file.parent;

            // this is not an absolute path, try to resolve the id
            // against all registered path
            for (let i=0; i < requirePaths.length;i++) {
                // if path is a relative path, it should be
                // resolve against the current module path;
                let dir = getAbsMozFile(requirePaths[i], requirerDir);
                let file = findFileExtension(id, dir);
                if (file)
                if (file) {
                    return file;
                }
            }
            return id;
        },

        // It loads the given module into a sandbox.
        // It replaces the default loader, Loader.load
        load : function(loader, module) {

            // let's prepare the require function that will
            // be available in the sandbox.
            var require = Loader.Require(loader, module);

            Object.defineProperty(require, 'paths',
                                  {
                                    enumerable:true,
                                    value: requirePaths,
                                    writable:false,
                                  });
            Object.defineProperty(require, 'globals',
                                  {
                                    enumerable:true,
                                    value: globalProperties,
                                    writable:false,
                                  });
            Object.defineProperty(require, 'extensions',
                                  {
                                    enumerable:true,
                                    value: extensions,
                                    writable:false,
                                  });

            // let's create the sandbox
            let sandbox = Loader.Sandbox({
                principal: systemPrincipal,
                name: module.uri,
                prototype:mainWindow,
                wantXrays: true
            });

            // let's define some object available in the sandbox
            Cu.import('resource://slimerjs/slimer.jsm', sandbox);
            Cu.import('resource://slimerjs/phantom.jsm', sandbox);

            let properties = {};
            fillDescriptor(globalProperties, properties)
            fillDescriptor(loader.globals, properties)
            fillDescriptor({
                    require: require,
                    module: module,
                    exports: module.exports
                }, properties);
            Object.defineProperties(sandbox, properties);

            // this method is called by extension handlers
            // @see require.extensions, and the extensions var
            module._compile = function (content, filename) {
                Loader.load(loader, module, sandbox, content);
            }

            // for modules that are provided as JSM modules,
            // load them with Loader
            // we assume that it is always a javascript script
            if (module.uri.indexOf('file://') == -1) {
                Loader.load(loader, module, sandbox);
                return;
            }

            // the module is an external file
            let file;
            try {
                file = fileHandler.getFileFromURLSpec(module.uri);
            }
            catch(e) {
                dump("err for "+module.uri+": "+e+"\n")
                throw e;
            }
            let filename = file.leafName;
            let source = '';
            // depending of the extension of the module file,
            // we load the module with the corresponding handler
            let hasBeenLoaded = false;
            for(let ext in extensions) {
                let idx = filename.lastIndexOf(ext);
                if (idx == -1 || idx != (filename.length - ext.length)) {
                    continue;
                }
                extensions[ext](module, file.path);
                hasBeenLoaded = true;
                break;
            }
            if (!hasBeenLoaded) {
                let err = new Error(file.path + " is not a supported type file")
                if (module.id == "main")
                    err.name = 'FatalError';
                throw err;
            }
        }
    });

    return loader;
}

function resolveMainURI(mapping) {
    let count = mapping.length, index = 0;
    while (index < count) {
        let [ path, uri ] = mapping[index ++];
        if (path == 'main')
            return uri;
    }
    return null;
}
<|MERGE_RESOLUTION|>--- conflicted
+++ resolved
@@ -122,26 +122,6 @@
     }
 }
 
-<<<<<<< HEAD
-function getFile(path, isDir) {
-    let file;
-    try {
-        file = slUtils.getMozFile(path);
-    }
-    catch(e){
-        throw Error("Modules path "+path+" is not a valid path");
-    }
-    if (!file.exists()) {
-        throw Error("Modules path "+path+" does not exists");
-    }
-    if (isDir && !file.isDirectory()) {
-        throw Error("Modules path "+path+" is not a directory");
-    }
-    return file;
-}
-
-=======
->>>>>>> b46a84a0
 /**
  * @param string filename
  * @param base nsIFile
@@ -216,19 +196,11 @@
     // list of extensions and their compiler
     var extensions = {
         '.js': function(module, filename) {
-<<<<<<< HEAD
-            let content = slUtils.readSyncStringFromFile(getFile(filename));
+            let content = slUtils.readSyncStringFromFile(slUtils.getMozFile(filename));
             return module._compile(content, filename);
         },
         '.json': function(module, filename) {
-            let content = slUtils.readSyncStringFromFile(getFile(filename));
-=======
-            let content = readSyncStringFromFile(getMozFile(filename));
-            return module._compile(content, filename);
-        },
-        '.json': function(module, filename) {
-            let content = readSyncStringFromFile(getMozFile(filename));
->>>>>>> b46a84a0
+            let content = slUtils.readSyncStringFromFile(slUtils.getMozFile(filename));
             module.exports = JSON.parse(content);
         }
     }
@@ -308,7 +280,7 @@
             for (let i=0; i < requirePaths.length;i++) {
                 // if path is a relative path, it should be
                 // resolve against the current module path;
-                let dir = getAbsMozFile(requirePaths[i], requirerDir);
+                let dir = slUtils.getAbsMozFile(requirePaths[i], requirerDir);
                 let file = findFileExtension(id, dir);
                 if (file)
                 if (file) {
