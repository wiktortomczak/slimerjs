--- conflicted
+++ resolved
@@ -515,27 +515,6 @@
                         errorString: "Resource loading aborted"
                     });
             }
-<<<<<<< HEAD
-            if (typeof(options.onResponse) == "function") {
-                options.onResponse(
-                    {
-                        id: index,
-                        url: request.URI.spec,
-                        time: new Date(),
-                        headers: [],
-                        bodySize: 0,
-                        contentType: null,
-                        contentCharset: null,
-                        redirectURL: null,
-                        stage: "end",
-                        status: null,
-                        statusText: null,
-                        referrer: "",
-                        body: ""
-                    });
-            }
-=======
->>>>>>> bc770169
         },
         changeUrl : function(url) {
             if (DEBUG_NETWORK_PROGRESS) {
