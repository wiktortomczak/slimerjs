--- conflicted
+++ resolved
@@ -907,13 +907,8 @@
 
             let domWindowUtils = win.QueryInterface(Ci.nsIInterfaceRequestor)
                                     .getInterface(Ci.nsIDOMWindowUtils);
-<<<<<<< HEAD
-            if (domWindowUtils.setCSSViewport) {
-                domWindowUtils.setCSSViewport(w,h);
-=======
             if ('setCSSViewport' in domWindowUtils) {
                 domWindowUtils. setCSSViewport(w,h);
->>>>>>> 28a163e9
             }
             win.resizeTo(w,h);
             domWindowUtils.redraw(1);
