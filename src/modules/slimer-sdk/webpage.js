/* This Source Code Form is subject to the terms of the Mozilla Public
 * License, v. 2.0. If a copy of the MPL was not distributed with this
 * file, You can obtain one at http://mozilla.org/MPL/2.0/.
 */

const { Cc, Ci, Cu, Cr } = require('chrome');
Cu.import('resource://slimerjs/slLauncher.jsm');
Cu.import('resource://slimerjs/slUtils.jsm');
Cu.import('resource://slimerjs/slConsole.jsm');
Cu.import('resource://slimerjs/slConfiguration.jsm');
Cu.import('resource://slimerjs/phantom.jsm');
Cu.import("resource://gre/modules/Services.jsm");
Cu.import("resource://gre/modules/XPCOMUtils.jsm");
Cu.import('resource://slimerjs/slPhantomJSKeyCode.jsm');
Cu.import('resource://slimerjs/slQTKeyCodeToDOMCode.jsm');
Cu.import('resource://slimerjs/webpageUtils.jsm');
Cu.import('resource://slimerjs/slCookiesManager.jsm');
Cu.import('resource://slimerjs/slDebug.jsm');

const de = Ci.nsIDocumentEncoder
const {validateOptions} = require("sdk/deprecated/api-utils");

const fs = require("sdk/io/file");
const base64 = require("sdk/base64");
const Q = require("sdk/core/promise");
const heritage = require("sdk/core/heritage");
const systemPrincipal = Cc['@mozilla.org/systemprincipal;1']
                        .createInstance(Ci.nsIPrincipal);
const netLog = require('net-log');
netLog.startTracer();

/**
 * create a webpage object
 * @module webpage
 */
function create() {
    let [webpage, win] = _create(null);
    return webpage;
}
exports.create = create;

/**
 * @return [webpage, window]
 */
function _create(parentWebpageInfo) {

    // -----------------------  private properties and functions for the webpage object

    /**
     * the <browser> element loading the webpage content
     */
    var browser = null;

    var browserJustCreated = true;
    /**
     * library path
     */
    var libPath = (slConfiguration.scriptFile ? slConfiguration.scriptFile.parent.clone(): null);

    /**
     * utility function to create a sandbox when executing a
     * user script in the webpage content
     */
    function createSandBox(win) {
        let sandbox = Cu.Sandbox(win,
            {
                'principal':systemPrincipal,
                'sandboxName': browser.currentURI.spec,
                'sandboxPrototype': win,
                'wantXrays': false
            });
        return sandbox;
    }

    var webPageSandbox = null;

    /**
     * evaluate javascript code into a sandbox
     * @see webpage.evaluate(), webpage.evaluateJavascript()...
     * @param string src the source code to evaluate
     * @param string file the file name associated to the source code
     */
    function evalInSandbox (src, file) {
        if (!webPageSandbox)
            webPageSandbox = new WeakMap();
        let win = getCurrentFrame();
        if (!webPageSandbox.has(win))
            webPageSandbox.set(win, createSandBox(win));
        try {
            let res = Cu.evalInSandbox(src, webPageSandbox.get(win), 'ECMAv5', file, 1);
            // QWebFrame.evaluateJavascript() used by PhantomJS
            // always returns null when no value are returned by
            // the script.
            if (res === undefined)
                return null;
            return res;
        }
        catch(e) {
            if (webpage.onError) {
                var err = getTraceException(e, '');
                if (err[1]) {
                    err[1].forEach(function(item){
                        if ('line' in item)
                            item.line = parseInt(item.line);
                        item.file = item.sourceURL;
                    })
                }
                else err[1] = [];
                webpage.onError('Error: '+err[0], err[1]);
                return null;
            }
            else {
                throw new Error('Error during javascript evaluation in the web page: '+e)
            }
        }
    }

    /**
     * an observer for the Observer Service.
     * It observes console events.
     */
    var webpageObserver = {
        QueryInterface: XPCOMUtils.generateQI([Ci.nsISupportsWeakReference,Ci.nsIObserver]),

        observe: function webpageobserver_observe(aSubject, aTopic, aData) {
            if (aTopic == "console-api-log-event") {
                if (!webpage.onConsoleMessage)
                    return;
                // aData == outer window id
                // aSubject == console event object. see http://mxr.mozilla.org/mozilla-central/source/dom/base/ConsoleAPI.js#254
                var consoleEvent = aSubject.wrappedJSObject;
                if (webpageUtils.isOurWindow(browser, aData)) {
<<<<<<< HEAD
                    webpage.onConsoleMessage(consoleEvent.arguments.join(' '), consoleEvent.lineNumber, consoleEvent.filename);
=======
                    var args = consoleEvent.arguments;
                    if (!Array.isArray(args)) {
                        args = Array.prototype.slice.call(args);
                    }
                    webpage.onConsoleMessage(args.join(' '), consoleEvent.lineNumber, consoleEvent.filename);
>>>>>>> 094065c6
                    return
                }
                return;
            }
        }
    }

    /**
     * a listener for the console service, to track errors in the content window.
     * Unfortunately, we don't have no way to retrieve the stack :-/
     */
    var jsErrorListener = {
        observe:function( aMessage ){
            if (!webpage.onError)
                return;
            try {
                let msg = aMessage.QueryInterface(Ci.nsIScriptError);
                //dump(" ************** jsErrorListener  on error:"+msg.message+ "("+msg.category+") f:"+msg.flags+" ow:"+msg.outerWindowID+" is:"+webpageUtils.isOurWindow(browser, msg.outerWindowID)+"\n")
                if (msg instanceof Ci.nsIScriptError
                    && !(msg.flags & Ci.nsIScriptError.warningFlag)
                    && msg.outerWindowID
                    && webpageUtils.isOurWindow(browser, msg.outerWindowID)
                    && msg.category == "content javascript"
                    ) {
                    let col = 0;
                    if ('columnNumber' in msg) {
                        col = msg.columnNumber;
                    }
                    webpage.onError(aMessage.errorMessage, [{file:aMessage.sourceName, line:aMessage.lineNumber, column:col,  'function':null}]);
                }
            }
            catch(e) {
                //dump("**************** jsErrorListener err:"+e+"\n")
            }
        },
        QueryInterface: function (iid) {
            if (!iid.equals(Ci.nsIConsoleListener) &&
                !iid.equals(Ci.nsISupports)) {
                throw Cr.NS_ERROR_NO_INTERFACE;
            }
            return this;
        }
    };

    /**
     * build an object of options for the netlogger
     */
    function getNetLoggerOptions(webpage, deferred, firstRequestHeaders) {
        var wycywigReg = /^wyciwyg:\/\//;
        var firstRequestHeadersUsed = false;
        return {
            _onRequest: function(request) {
                request = request.QueryInterface(Ci.nsIHttpChannel);
                if (webpage.settings.userAgent)
                    request.setRequestHeader("User-Agent", webpage.settings.userAgent, false);
                let h;
                if (firstRequestHeadersUsed) {
                    h = webpage.customHeaders;
                }
                else {
                    h = firstRequestHeaders;
                    firstRequestHeadersUsed = true;
                }
                for (var hname in h) {
                    request.setRequestHeader(hname, h[hname], false);
                }
            },
            onRequest: function(requestData, request) {
                webpage.resourceRequested(requestData, request);
            },
            onResponse:  function(res) {
                webpage.resourceReceived(res);
            },
            onError:  function(err) {
                webpage.resourceError(err);
            },
            captureTypes: webpage.captureContent,
            onLoadStarted: function(url){
                if (wycywigReg.test(url)) {
                    return;
                }
                webpage.loadStarted(url, false);
            },
            onURLChanged: function(url){
                if (wycywigReg.test(url)) {
                    return;
                }
                webpage.urlChanged(url);
            },
            onTransferStarted :null,
            onContentLoaded: function(url, success){
                if (wycywigReg.test(url)) {
                    return;
                }
                try {
                    Services.console.unregisterListener(jsErrorListener);
                }catch(e){}

                Services.console.registerListener(jsErrorListener);
                // phantomjs call onInitialized not only at the page creation
                // but also after the content loading.. don't know why.
                // let's imitate it. Only after a success
                if (success)
                    webpage.initialized();
            },
            onLoadFinished: function(url, success){
                let channel = browser.docShell.currentDocumentChannel;
                if (wycywigReg.test(url)) {
                    return;
                }
                webpage.loadFinished(success, url, false);
                if (privProp.staticContentLoading) {
                    privProp.staticContentLoading = false;
                }
                if (deferred)
                    deferred.resolve(success);
            },
            onFrameLoadStarted : function(url, duringMainLoad) {
                if (wycywigReg.test(url)) {
                    return;
                }
                if (!duringMainLoad)
                    webpage.loadStarted(url, true)
            },
            onFrameLoadFinished : function(url, success, frameWindow, duringMainLoad) {
                if (wycywigReg.test(url)) {
                    return;
                }
                if (!duringMainLoad)
                    webpage.loadFinished(success, url, true);
            }
        }
    }

    /**
     * object that intercepts all window.open() of the web content
     */
    var slBrowserDOMWindow = {

        QueryInterface : function(aIID) {
            if (aIID.equals(Ci.nsIBrowserDOMWindow) ||
                aIID.equals(Ci.nsISupports))
                return this;
            throw Cr.NS_NOINTERFACE;
        },

        /**
         * called by nsContentTreeOwner::ProvideWindow
         * when a window should be opened (window.open is invoked by a web page)
         * @param aURI in our case, it is always null
         * @param aWhere nsIBDW.OPEN_DEFAULTWINDOW, OPEN_CURRENTWINDOW OPEN_NEWWINDOW OPEN_NEWTAB OPEN_SWITCHTAB
         * @param aContext nsIBDW.OPEN_EXTERNAL (external app which ask to open the url), OPEN_NEW
         * @return the nsIDOMWindow object where to load the URI
         */
        openURI : function(aURI, aOpener, aWhere, aContext)
        {
            // create the webpage object for this child window
            let opener = (webpage.ownsPages?aOpener:null);
            let parentWPInfo = null;
            let childPage, win;
            if (webpage.ownsPages) {
                parentWPInfo = {
                    window: opener,
                    detachChild:function(child){
                        let idx = privProp.childWindows.indexOf(child);
                        if (idx != -1) {
                            privProp.childWindows.splice(0,1);
                        }
                    }
                }
            }
            [childPage, win] = _create(parentWPInfo);

            if (webpage.ownsPages)
                privProp.childWindows.push(childPage);

            // call the callback
            webpage.rawPageCreated(childPage);

            // returns the contentWindow of the browser element
            // nsContentTreeOwner::ProvideWindow and other will
            // load the expected URI into it.
            return win.content;
        },

        openURIInFrame : function(aURI, aOpener, aWhere, aContext) {
            return null;
        },

        isTabContentWindow : function(aWindow) {
            return false;
        }
    }

    /**
     * some private parameters
     */
    var privProp = {
        clipRect : null,
        framePath : [],
        childWindows : [], // list of webpage of child windows
        settings: {},
        viewportSize : { width: 400, height: 300},
        staticContentLoading : false
    }

    let defaultSettings = slConfiguration.getDefaultWebpageConfig();
    for (let p in defaultSettings) {
        privProp.settings[p] = defaultSettings[p]
    }

    function getCurrentFrame() {
        if (!browser)
            return null;
        var win = browser.contentWindow;
        win.name = ''; // it seems that the root window take the name of the xul window
        privProp.framePath.forEach(function(frameName){
            if (win == null)
                return;
            if ((typeof frameName) == 'number') {
                if (frameName < win.frames.length) {
                    win = win.frames[frameName];
                }
                else
                    win = null;
            }
            else if ((typeof frameName) == 'string') {
                let found = false;
                for(let i=0; i < win.frames.length; i++) {
                    if (win.frames[i].name == frameName) {
                        win = win.frames[i];
                        found = true;
                        break;
                    }
                }
                if (!found) {
                    win = null;
                }
            }
            else
                win = null;
        });
        return win;
    }

    /**
     *  @return array 0:the webpage object, 1:the chrome window
     */
    function openBlankBrowser(noInitializedEvent) {
        let options = getNetLoggerOptions(webpage, null, webpage.customHeaders);
        let ready = false;
        let parentWindow = (parentWebpageInfo?parentWebpageInfo.window:null);
        let win = slLauncher.openBrowser(function(nav){
            browser = nav;
            browser.webpage = webpage;
            browserJustCreated = true;
            browser.authAttempts = 0;
            Services.obs.addObserver(webpageObserver, "console-api-log-event", true);
            netLog.registerBrowser(browser, options);
            if (!noInitializedEvent)
                webpage.initialized();
            ready = true;
        }, parentWindow, privProp.viewportSize);

        win.QueryInterface(Ci.nsIDOMChromeWindow)
           .browserDOMWindow = slBrowserDOMWindow;

        // we're waiting synchronously after the initialisation of the new window, because we need
        // to have a ready browser element and then to have an existing win.content.
        // slBrowserDOMWindow.openURI needs to return this win.content so the
        // caller will load the URI into this window object.
        let thread = Services.tm.currentThread;
        while (!ready)
            thread.processNextEvent(true);

        return [webpage, win];
    }

    // ----------------------------------- webpage

    /**
     * the webpage object itself
     * @module webpage
     */
    var webpage = {

        /**
         * toString on a webpage object indicates
         * qtruntimeobject in PhantomJS.
         * here is an alternate way to know if the
         * object is a webpage object
         */
        __type : 'qtruntimeobject',

        get objectName () {
            return "WebPage";
        },

        /**
          Object containing various settings of the web page

            - javascriptEnabled: false if scripts of the page should not be executed (defaults to true).
            - loadImages: false to not load images (defaults to true).
            - localToRemoteUrlAccessEnabled: defines whether local resource (e.g. from file) can access remote URLs or not (defaults to false).
            - userAgent defines the user agent sent to server when the web page requests resources.
            - userName sets the user name used for HTTP authentication.
            - password sets the password used for HTTP authentication.
            - XSSAuditingEnabled defines whether load requests should be monitored for cross-site scripting attempts (defaults to false).
            - webSecurityEnabled defines whether web security should be enabled or not (defaults to true).
            - maxAuthAttempts: integer
            - resourceTimeout: integer
            - javascriptCanOpenWindows
            - javascriptCanCloseWindows
            Note: The settings apply only during the initial call to the WebPage#open function. Subsequent modification of the settings object will not have any impact.
         */
        get settings (){
            return privProp.settings;
        },

        set settings (val){
            privProp.settings = heritage.mix(privProp.settings, val);
        },

        /**
         * list of regexp matching content types
         * of resources for which you want to retrieve the content.
         * The content is then set on the body property of the response
         * object received by your onResourceReceived callback
         */
        captureContent : [],

        // ------------------------ cookies and headers

        /**
         * list of headers to set on every request for the webpage
         */
        customHeaders : {},

        /**
         * retrieve the list of cookies of the domain of the current url
         * @return cookie[]
         */
        get cookies() {
            if (!browser || browserJustCreated || !browser.currentURI)
                return [];
            return slCookiesManager.getCookiesForUri(browser.currentURI);
        },

        /**
         * set a list of cookies for the domain of the web page
         * @param cookie[] val
         */
        set cookies(val) {
            if (!browser || browserJustCreated)
                return;
            slCookiesManager.setCookies(val, browser.currentURI);
        },

        /**
         * add a cookie in the cookie manager for the current url
         * @param cookie cookie
         * @return boolean true if the cookie has been set
         */
        addCookie: function(cookie) {
            if (!browser || browserJustCreated)
                return false;
            return slCookiesManager.addCookie(cookie, browser.currentURI);
        },

        /**
         * erase all cookies of the current domain
         */
        clearCookies: function() {
            if (browser && !browserJustCreated)
                slCookiesManager.clearCookies(browser.currentURI);
        },

        /**
         * delete all cookies that have the given name
         * on the current domain
         * @param string cookieName  the cookie name
         * @return boolean true if deletion is ok
         */
        deleteCookie: function(cookieName) {
            if (!browser || browserJustCreated)
                return false;
            return slCookiesManager.deleteCookie(cookieName, browser.currentURI);
        },

        // -------------------------------- History

        get canGoBack () {
            return browser.canGoBack;
        },

        get canGoForward () {
            return browser.canGoForward;
        },

        go : function(indexIncrement) {
            let h = browser.sessionHistory;
            let index = h.index + indexIncrement;
            if (index >= h.count || index < 0)
                return;
            browser.gotoIndex(index);
        },

        goBack : function() {
            browser.goBack();
        },

        goForward : function() {
            browser.goForward();
        },

        navigationLocked : false,

        reload : function() {
            browser.reload();
        },

        stop : function() {
            browser.stop();
        },

        // -------------------------------- Window manipulation

        /**
         * Open a web page in a browser
         *
         * It can accept several arguments and only the first
         * one is required:
         *
         * open(url)
         * open(url, callback)
         * open(url, httpConf)
         * open(url, httpConf, callback)
         * open(url, operation, data)
         * open(url, operation, data, callback)
         * open(url, operation, data, headers, callback)
         *
         * @param string url    the url of the page to open
         * @param function callback  a function called when the page is loaded. it
         *                           receives "success" or "fail" as parameter.
         * @param string|object httpConf see httpConf arg of openUrl
         * @param string operation
         * @param string data
         * @param object headers
         */
        open: function(url, arg1, arg2, arg3, arg4) {

            switch(arguments.length) {
                case 1:
                    return this.openUrl(url, 'get');
                    break;
                case 2:
                    if (typeof arg1 === 'function') {
                        return this.openUrl(url, 'get', null, arg1);
                    }
                    else {
                        return this.openUrl(url, arg1);
                    }
                    break;
                case 3:
                    if (typeof arg2 === 'function') {
                        return this.openUrl(url, arg1, null, arg2);
                    }
                    else {
                        return this.openUrl(url, {
                            operation: arg1,
                            data: arg2
                        });
                    }
                    break;
                case 4:
                    return this.openUrl(url, {
                            operation: arg1,
                            data: arg2
                        }, null, arg3);
                    break;
                case 5:
                    return this.openUrl(url, {
                            operation: arg1,
                            data: arg2,
                            headers: arg3
                        }, null, arg4);
                    break;
            }
            throw "open: arguments are missing";
        },

        /**
         * open a webpage
         * @param string url       the url of the page to load
         * @param string httpConf  the http method 'get', 'post', 'head', 'post', 'delete'
         * @param object httpConf  an object with two properties
         *          operation: http method (default: get)
         *          data: body of the request
         *          headers: (optional)
         *          encoding: (optional, default utf8)
         * @param object settings  it replaces webpage.settings.
         * @return void
         */
        openUrl: function(url, httpConf, settings, callback) {

            if (settings)
                this.settings = settings;

            if (!httpConf) {
                httpConf = {
                    operation: 'get',
                }
            }
            else if (typeof httpConf == 'string') {
                httpConf = {
                    operation: httpConf,
                }
            }

            var me = this;

            // create a promise that we will return
            let deferred = Q.defer();
            deferred.promise.then(function(result) {
                if (callback) {
                    try {
                        callback(result);
                        callback = null;
                    }
                    catch(e) {
                        slLauncher.showError(e);
                    }
                }
                return result;
            });

            var options = getNetLoggerOptions(this, deferred, this.customHeaders);

            if (DEBUG_WEBPAGE)
                slDebugLog("webpage: openUrl "+url+" conf:"+slDebugGetObject(httpConf));

            if (browser) {
                if (browserJustCreated){
                    webpage.initialized();
                    browserJustCreated = false;
                }
                // don't recreate a browser if already opened.
                netLog.registerBrowser(browser, options);
                webpageUtils.browserLoadURI(browser, url, httpConf);
                return deferred.promise;
            }

            var win = slLauncher.openBrowser(function(nav){
                browser = nav;
                browser.webpage = me;
                Services.obs.addObserver(webpageObserver, "console-api-log-event", true);
                browser.stop();
                me.initialized();
                browserJustCreated = false;
                browser.authAttempts = 0;
                netLog.registerBrowser(browser, options);
                webpageUtils.browserLoadURI(browser, url, httpConf);
            }, null, privProp.viewportSize);
            // to catch window.open()
            win.QueryInterface(Ci.nsIDOMChromeWindow)
               .browserDOMWindow= slBrowserDOMWindow;
            return deferred.promise;
        },

        /**
         * close the browser
         */
        close: function() {
            if (browser) {
                try {
                    Services.console.unregisterListener(jsErrorListener);
                }catch(e){}
                Services.obs.removeObserver(webpageObserver, "console-api-log-event");
                netLog.unregisterBrowser(browser);
                this.closing(this);
                slLauncher.closeBrowser(browser);
                browser.webpage = null;
                if (parentWebpageInfo) {
                    parentWebpageInfo.detachChild(this);
                }
            }
            webPageSandbox = null;
            browser=null;
            if (DEBUG_WEBPAGE)
                slDebugLog("webpage: close");
        },

        /**
         * function called when the browser is being closed, during a call of WebPage.close()
         * or during a call of window.close() inside the web page
         */
        onClosing: null,

        /**
         * This boolean indicates if pages opening by the webpage (by window.open())
         * should be children of the webpage (true) or not (false). Default is true.
         *
         * If true, children pages can be retrieved by getPage(), pages, pagesWindowName
         */
        ownsPages : true,

        /**
         * Returns a Child Page that matches the given "window.name".
         *
         * @param string windowName
         * @return webpage the found webpage
         */
        getPage: function (windowName) {
            let pages = privProp.childWindows.filter(function(page){
                if(page.windowName == windowName)
                    return true;
                return false;
            });
            if (pages.length)
                return pages[0];
            return null;
        },

        /**
         * Returns a list of child pages that this page has currently opened
         * with `window.open()`.
         * If a child page is closed (by `window.close()` or by `webpage.close()`),
         * the page is automatically removed from this list.
         *
         * You should not keep a strong reference to this array since you obtain
         * only a copy, so you won't see changes.
         *
         * If "ownsPages" is "false", this list won't owns the child pages.
         *
         * @return array list of child pages currently opened.
         */
        get pages () {
            return privProp.childWindows.filter(function(page){ return true;});
        },

        /**
         * Returns a list of window name of child pages.
         *
         * The window name is the name given to `window.open()`.
         *
         * The list is only from child pages that have been created when
         * ownsPages was true.
         *
         * @return array  list of strings
         */
        get pagesWindowName () {
            return privProp.childWindows.map(function(page){ return page.windowName;});
        },

        release : function() {
            this.close();
        },

        get scrollPosition() {
            let pos = {top:0, left:0}
            pos.top = browser.contentWindow.scrollY;
            pos.left = browser.contentWindow.scrollX;
            return pos;
        },

        set scrollPosition(val) {
            let pos = heritage.mix({top:0, left:0}, val);
            browser.contentWindow.scrollTo(pos.left, pos.top);
        },

        get url() {
            if (browser && !browserJustCreated)
                return browser.currentURI.spec;
            return "";
        },

        get viewportSize() {
            if (!browser)
                return {
                    width: privProp.viewportSize.width,
                    height: privProp.viewportSize.height
                };
            let win = browser.ownerDocument.defaultView.top;
            return {
                width: win.innerWidth,
                height: win.innerHeight
            }
        },

        set viewportSize(val) {

            if (typeof val != "object")
                throw new Error("Bad argument type");

            let w = val.width || privProp.viewportSize.width;
            let h = val.height || privProp.viewportSize.height;

            if (w < 0 || h < 0)
                return;

            privProp.viewportSize.width = w;
            privProp.viewportSize.height = h;

            if (!browser)
                return;

            let win = browser.ownerDocument.defaultView.top;

            let domWindowUtils = win.QueryInterface(Ci.nsIInterfaceRequestor)
                                    .getInterface(Ci.nsIDOMWindowUtils);
            domWindowUtils. setCSSViewport(w,h);
            win.resizeTo(w,h);
            domWindowUtils.redraw(1);
        },

        get windowName () {
            if (!browser)
                return null;
            return browser.contentWindow.name;
        },

        // -------------------------------- frames manipulation

        childFramesCount: function () {
            return this.framesCount;
        },

        childFramesName : function () {
            return this.framesName;
        },

        currentFrameName : function () {
            return this.frameName;
        },

        get frameUrl() {
            var win = getCurrentFrame();
            if (!win){
                return '';
            }
            return win.location.href;
        },

        get focusedFrameName () {
            if (!browser) {
                return '';
            }
            var win = webpageUtils.getFocusedWindow();
            if (win && win.name && win.name != 'webpage')
                return win.name;
            return '';
        },

        get framesCount () {
            var win = getCurrentFrame();
            if (!win){
                return 0;
            }
            return win.frames.length;
        },

        get frameName () {
            var win = getCurrentFrame();
            if (!win){
                return false;
            }
            return win.name;
        },

        get framesName () {
            var win = getCurrentFrame();
            if (!win){
                return [];
            }
            let l = [];
            for(let i = 0; i < win.frames.length; i++) {
                l.push(win.frames[i].name);
            }
            return l;
        },

        switchToFocusedFrame: function() {
            if (!browser) {
                return false;
            }
            var win = webpageUtils.getFocusedWindow();
            if (!win)
                return -1;
            var l = [];
            while(browser.contentWindow != win) {
                if (win.name) {
                    l.unshift(win.name)
                }
                else {
                    let f = win.parent.frames;
                    let found = false;
                    for (let i=0; i < f.length;i++) {
                        if (f[i] == win) {
                            l.unshift(i);
                            found = true;
                            break;
                        }
                    }
                    if (!found)
                        return -2;
                }
                win = win.parent;
            }
            privProp.framePath = l;
            return true;
        },

        switchToFrame: function(frameName) {
            privProp.framePath.push(frameName);
            var win = getCurrentFrame();
            if (!win){
                privProp.framePath.pop();
                return false;
            }
            return true;
        },

        switchToChildFrame: function(frame) {
            return this.switchToFrame(frame);
        },

        switchToMainFrame: function() {
            privProp.framePath = [];
        },

        switchToParentFrame: function() {
            if (privProp.framePath.length) {
                privProp.framePath.pop();
                return true;
            }
            else
                return false;
        },

        get frameContent() {
            var win = getCurrentFrame();
            if (!win){
                return false;
            }
            return webpageUtils.getWindowContent(win, null, false);
        },

        set frameContent(val) {
            var win = getCurrentFrame();
            if (!win){
                return;
            }
            let f = '(function(){document.open();';
            f += 'document.write(decodeURIComponent("'+ encodeURIComponent (val)+'"));';
            f += 'document.close();})()'
            webpageUtils.evalInWindow (win, f);
        },

        get framePlainText() {
            var win = getCurrentFrame();
            if (!win){
                return false;
            }

            return webpageUtils.getWindowContent(win, null, true, privProp.settings.plainTextAllContent);
        },

        get frameTitle() {
            var win = getCurrentFrame();
            if (!win){
                return '';
            }
            return win.document.title;
        },

        // -------------------------------- Javascript evaluation

        /**
         * FIXME: modifying a variable in a sandbox
         * that inherits of the context of a window,
         * does not propagate the modification into
         * this context. We have same
         * issue that https://bugzilla.mozilla.org/show_bug.cgi?id=783499
         * the only solution is to do window.myvariable = something in the
         * given function, instead of myvariable = something
         * @see a solution used for the Firefox webconsole
         * https://hg.mozilla.org/mozilla-central/rev/f5d6c95a9de9#l6.374
         */
        evaluate: function(func) {
            if (!browser)
                throw new Error("WebPage not opened");

            if (!(func instanceof Function
                  || typeof func === 'function'
                  || typeof func === 'string'
                  || func instanceof String)) {
                throw new Error("Wrong use of WebPage#evaluate");
            }

            let args = Array.prototype.slice.call(arguments).slice(1).map(
                          function(arg){
                                let type = typeof arg;
                                switch(type) {
                                    case 'object':
                                        if (!arg || arg instanceof RegExp) {
                                            return ""+arg;
                                        }
                                    case 'string':
                                        return JSON.stringify(arg);
                                    default:
                                        return ""+arg
                                }
                          });

            let f = '('+func.toString()+').apply(this, [' + args.join(",") + ']);';
            return evalInSandbox(f, 'phantomjs://webpage.evaluate()');
        },

        evaluateJavaScript: function(src) {
            if (!browser)
                throw new Error("WebPage not opened");

            return evalInSandbox(src, 'phantomjs://webpage.evaluateJavaScript()');
        },

        evaluateAsync: function(func) {
            if (!browser)
                throw new Error("WebPage not opened");
            let f = '('+func.toSource()+')();';
            browser.contentWindow.setTimeout(function() {
                evalInSandbox(f, 'phantomjs://webpage.evaluateAsync()');
            }, 0)
        },

        includeJs: function(url, callback) {
            if (!browser)
                throw new Error("WebPage not opened");
            var win = getCurrentFrame();
            if (!win){
                throw new Error("No window available");
            }
            webpageUtils.evalInWindow (win, null, url, callback);
        },

        get libraryPath () {
            if (!libPath)
                return "";
            return libPath.path;
        },

        set libraryPath (path) {
            libPath = slUtils.getMozFile(path);
        },

        /**
         * FIXME: modifying a variable in a sandbox
         * that inherits of the context of a window,
         * does not propagate the modification into
         * this context. We have same
         * issue that https://bugzilla.mozilla.org/show_bug.cgi?id=783499
         * the only solution is to do window.myvariable = something in the
         * given function, instead of myvariable = something
         */
        injectJs: function(filename) {
            if (!browser) {
                throw new Error("WebPage not opened");
            }
            let f = slUtils.getAbsMozFile(filename, Services.dirsvc.get("CurWorkD", Ci.nsIFile));
            if (!f.exists()) {
                // filename resolved against the libraryPath property
                f = slUtils.getAbsMozFile(filename, libPath);
                if (!f.exists()) {
                    dump("Error injectJs: can't open '"+filename+"'\n");
                    return false;
                }
            }
            let source = slUtils.readSyncStringFromFile(f);
            evalInSandbox(source, filename);
            return true;
        },

        onError : phantom.defaultErrorHandler,

        // --------------------------------- content manipulation

        get content () {
            if (!browser)
                throw new Error("WebPage not opened");

            return webpageUtils.getWindowContent(browser.contentWindow,
                                    browser.docShell, false);
        },

        set content(val) {
            this.setContent(val, null);
        },

        get offlineStoragePath() {
            return slConfiguration.offlineStoragePath;
        },

        get offlineStorageQuota() {
            return slConfiguration.offlineStorageDefaultQuota;
        },

        get plainText() {
            if (!browser)
                throw new Error("WebPage not opened");

            return webpageUtils.getWindowContent(browser.contentWindow,
                                    browser.docShell, true, privProp.settings.plainTextAllContent);
        },

        sendEvent: function(eventType, arg1, arg2, button, modifier) {

            if (!browser)
                throw new Error("WebPage not opened");

            eventType = eventType.toLowerCase();
            browser.contentWindow.focus();
            let domWindowUtils = browser.contentWindow
                                        .QueryInterface(Ci.nsIInterfaceRequestor)
                                        .getInterface(Ci.nsIDOMWindowUtils);
            if (modifier) {
                let  m = 0;
                let mod = this.event.modifier;
                if (modifier & mod.shift) m |= domWindowUtils.MODIFIER_SHIFT;
                if (modifier & mod.alt) m |= domWindowUtils.MODIFIER_ALT;
                if (modifier & mod.ctrl) m |= domWindowUtils.MODIFIER_CONTROL;
                if (modifier & mod.meta) m |= domWindowUtils.MODIFIER_META;
                modifier = m;
            }
            else
                modifier = 0;

            if (eventType == 'keydown' || eventType == 'keyup') {
                var keyCode = arg1;
                if ((typeof keyCode) != "number") {
                    if (keyCode.length == 0)
                        return;
                    keyCode = keyCode.charCodeAt(0);
                }

                let DOMKeyCode = convertQTKeyCode(keyCode);
                if (DOMKeyCode.modifier && modifier == 0)
                    modifier = DOMKeyCode.modifier;

                if (DEBUG_WEBPAGE) {
                    slDebugLog("webpage: sendEvent DOMEvent:"+eventType+" keycode:"+DOMKeyCode.keyCode+" charCode:"+DOMKeyCode.charCode+" mod:"+modifier)
                }
                domWindowUtils.sendKeyEvent(eventType, DOMKeyCode.keyCode, DOMKeyCode.charCode, modifier);
                return;
            }
            else if (eventType == 'keypress') {
                let key = arg1;
                if (typeof key == "number") {
                    let DOMKeyCode = convertQTKeyCode(key);
                    if (DEBUG_WEBPAGE) {
                        slDebugLog("webpage: sendEvent DOMEvent:keypress keycode:"+DOMKeyCode.keyCode+" charCode:"+DOMKeyCode.charCode+" mod:"+modifier)
                    }
                    domWindowUtils.sendKeyEvent("keypress", DOMKeyCode.keyCode, DOMKeyCode.charCode, modifier);
                }
                else if (key.length == 1) {
                    let charCode = key.charCodeAt(0);
                    let DOMKeyCode = convertQTKeyCode(charCode);
                    if (DEBUG_WEBPAGE) {
                        slDebugLog("webpage: sendEvent DOMEvent:keypress keycode:"+DOMKeyCode.keyCode+" charCode:"+charCode+" mod:"+modifier)
                    }
                    domWindowUtils.sendKeyEvent("keypress", DOMKeyCode.keyCode, charCode, modifier);
                }
                else {
                    if (DEBUG_WEBPAGE) {
                        slDebugLog("webpage: sendEvent keydown,keypress,keyup for the string:'"+key+"' mod:"+modifier)
                    }
                    for(let i=0; i < key.length;i++) {
                        let charCode = key.charCodeAt(i);
                        let DOMKeyCode = convertQTKeyCode(charCode);
                        domWindowUtils.sendKeyEvent("keydown", DOMKeyCode.keyCode, DOMKeyCode.charCode, modifier);
                        domWindowUtils.sendKeyEvent("keypress", DOMKeyCode.keyCode, charCode, modifier);
                        domWindowUtils.sendKeyEvent("keyup", DOMKeyCode.keyCode, DOMKeyCode.charCode, modifier);
                    }
                }
                return;
            }

            let btn = 0;
            if (button == 'middle')
                btn = 1;
            else if (button == 'right')
                btn = 2;

            let x = arg1 || 0;
            let y = arg2 || 0;

            if (DEBUG_WEBPAGE) {
                slDebugLog("webpage: sendEvent "+eventType+" x:"+x+" y:"+y+" btn:"+btn+" mod:"+modifier)
            }

            // mouse events
            if (eventType == "mousedown" ||
                eventType == "mouseup" ||
                eventType == "mousemove") {
                domWindowUtils.sendMouseEvent(eventType,
                        x, y, btn, 1, modifier);
                webpageUtils.sleepIfJavascriptURI(domWindowUtils, x, y)
                return;
            }
            else if (eventType == "mousedoubleclick") {
                // this type allowed by phantomjs has no really equivalence
                // and tests in phantomjs show that it is simply... buggy
                // note that is undocumented (2013-02-22)
                domWindowUtils.sendMouseEvent("mousedown",
                        x, y, btn, 2, modifier);
                webpageUtils.sleepIfJavascriptURI(domWindowUtils, x, y)
                return;
            }
            else if (eventType == "doubleclick") {
                domWindowUtils.sendMouseEvent("mousedown",
                        x, y, btn, 1, modifier);
                domWindowUtils.sendMouseEvent("mouseup",
                        x, y, btn, 1, modifier);
                domWindowUtils.sendMouseEvent("mousedown",
                        x, y, btn, 2, modifier);
                domWindowUtils.sendMouseEvent("mouseup",
                        x, y, btn, 2, modifier);
                webpageUtils.sleepIfJavascriptURI(domWindowUtils, x, y)
                return;
            }
            else if (eventType == "click") {
                domWindowUtils.sendMouseEventToWindow("mousedown",
                        x, y, btn, 1, modifier);
                domWindowUtils.sendMouseEventToWindow("mouseup",
                        x, y, btn, 1, modifier);
                webpageUtils.sleepIfJavascriptURI(domWindowUtils, x, y)
                return;
            }

            throw new Error("Unknown event type");
        },

        event : {
            modifier : {
                shift:  0x02000000,
                ctrl:   0x04000000,
                alt:    0x08000000,
                meta:   0x10000000,
                keypad: 0x20000000
            },
            key : phantomJSKeyCodeList.key // unicode values
        },

        get title() {
            if (!browser) {
                return '';
            }
            return browser.contentDocument.title;
        },

        setContent: function(content, url) {
            if (!browser) {
                openBlankBrowser(true);
            }
            browserJustCreated = false;
            browser.webNavigation.stop(3);
            let uri = browser.currentURI.clone();
            if (url) {
                // if url given, take it
                uri = Services.io.newURI(url, null, null);
            }
            else {
                url = uri.spec;
            }

            this.navigationRequested(url, 'Other', true, true);

            if ((typeof content) != "string") {
                // for given DOM node, serialize it
                let encoder = Cc["@mozilla.org/layout/documentEncoder;1?type=text/html"]
                                .createInstance(Ci.nsIDocumentEncoder);
                encoder.init(document, "text/html", de.OutputLFLineBreak | de.OutputRaw);
                encoder.setNode(content);
                content = encoder.encodeToString();
            }

            // prepare input stream and channel
            var stringStream = Cc["@mozilla.org/io/string-input-stream;1"]
                                .createInstance(Ci.nsIStringInputStream);
            stringStream.setData(content, content.length);

            var streamChannel = Cc["@mozilla.org/network/input-stream-channel;1"]
                                .createInstance(Ci.nsIInputStreamChannel);
            streamChannel.setURI(uri);
            streamChannel.contentStream = stringStream;

            var channel = streamChannel.QueryInterface(Ci.nsIChannel);
            channel.contentCharset = "UTF-8"

            var loadFlags = channel.LOAD_DOCUMENT_URI |
                            channel.LOAD_CALL_CONTENT_SNIFFERS |
                            channel.LOAD_INITIAL_DOCUMENT_URI |
                            Ci.nsIRequest.LOAD_BYPASS_CACHE |
                            Ci.nsIRequest.VALIDATE_NEVER |
                            Ci.nsIRequest.LOAD_FRESH_CONNECTION

            channel.loadFlags = loadFlags;

            // load the given content through a URI loader
            var URILoader = Cc["@mozilla.org/uriloader;1"]
                            .getService(Ci.nsIURILoader);
            var ir = browser.docShell.QueryInterface(Ci.nsIInterfaceRequestor)
            privProp.staticContentLoading = true;

            URILoader.openURI(channel, 0, ir);

            // wait until the content is loaded
            let thread = Services.tm.currentThread;
            while (privProp.staticContentLoading)
                thread.processNextEvent(true);
        },

        /**
         * set a file to an <input type="file">. this can be a list of files.
         * a click event is generated on the element.
         * @param string selector  a CSS selector to an <input type="file">
         * @param string|array      list of files to select
         */
        uploadFile: function(selector, filename) {

            if (!browser) {
                return;
            }
            // check the selector
            let exists = this.evaluate(function(sel){
                    var el = document.querySelector(sel)
                    return (el?true:false);
                }, selector);

            if (!exists) {
                console.log("Warning uploadFile: "+selector+" does not exist");
                return;
            }

            // set files. Only take existing files.
            let files;
            if (!Array.isArray(filename))
                files = [filename];
            else
                files = filename;

            browser.uploadFiles = [];
            files.forEach(function(file) {
                try {
                    let selectedFile = slUtils.getMozFile(file);
                    if (selectedFile.exists()) {
                        browser.uploadFiles.push(selectedFile);
                    }
                }
                catch(e) {
                }
            });

            if (!browser.uploadFiles.length) {
                return
            }
            browser.uploadFilesReaded = false;
            // send a click. It will open the file picker which will
            // take browser.uploadFiles
            this.evaluate(function(sel){
                    var el = document.querySelector(sel);
                    if (!el) {
                        return;
                    }
                    var ev = document.createEvent('MouseEvents');
                    ev.initEvent("click", true, true);
                    el.dispatchEvent(ev);
                }, selector);

            slUtils.sleep(500, function(){ return browser.uploadFilesReaded;} ); // wait after the file picker opening
        },

        // ------------------------------- Screenshot and pdf export

        /**
         * clipRect defines the rectangle to render from the webpage
         * when calling render*() methods
         */
        get clipRect () {
            if (privProp.clipRect)
                return privProp.clipRect;
            return {top:0, left:0, width:0, height:0}
        },
        set clipRect (value) {
            let requirements = {
                top: {
                    is: ["undefined", "number"],
                    ok: function(val)  val === undefined || val >= 0,
                    msg: "clipRect.top should be a positive integer"
                },
                left: {
                    is: ["undefined", "number"],
                    ok: function(val)  val === undefined || val >= 0,
                    msg: "clipRect.left should be a positive integer"
                },
                width: {
                    is: ["undefined", "number"],
                    ok: function(val) val === undefined || val >= 0,
                    msg: "clipRect.width should be a positive integer"
                },
                height: {
                    is: ["undefined", "number"],
                    ok: function(val) val === undefined || val >= 0,
                    msg: "clipRect.height should be a positive integer"
                },
            }
            if (typeof(value) === "object") {
                privProp.clipRect = validateOptions(value, requirements);
            } else {
                privProp.clipRect = null;
            }
        },
        paperSize : null,
        get zoomFactor () {
            if (!browser)
                throw new Error("WebPage not opened");
            return browser.markupDocumentViewer.fullZoom;
        },
        set zoomFactor (val) {
            if (!browser)
                throw new Error("WebPage not opened");
            browser.markupDocumentViewer.fullZoom = val;
            let domWindowUtils = browser.contentWindow
                                        .QueryInterface(Ci.nsIInterfaceRequestor)
                                        .getInterface(Ci.nsIDOMWindowUtils);
            domWindowUtils.redraw(1);
        },

        render: function(filename, options) {
            if (!browser)
                throw new Error("WebPage not opened");

            let file = fs.absolute(filename);

            try {
                let finalOptions = webpageUtils.getScreenshotOptions(this, options, fs.extension(file));
                if (finalOptions.format == 'pdf') {
                    let printOptions = webpageUtils.getPrintOptions(this, finalOptions);
                    return webpageUtils.renderPageAsPDF(browser.contentWindow, file, printOptions);
                }

                let canvas = webpageUtils.getScreenshotCanvas(
                                            browser.contentWindow,
                                            finalOptions.ratio,
                                            finalOptions.onlyViewport, this);
                let content = null;
                canvas.toBlob(function(blob) {
                    let reader = new browser.contentWindow.FileReader();
                    reader.onloadend = function() {
                        content = reader.result;
                    }
                    reader.readAsBinaryString(blob);
                }, finalOptions.contentType, finalOptions.quality);

                let thread = Services.tm.currentThread;
                while (content === null) {
                    thread.processNextEvent(true);
                }

                let dir = fs.directory(file);
                if (!fs.exists(dir)) {
                    fs.makeTree(dir);
                }

                fs.write(file, content, "wb");
                return true;
            }
            catch(e) {
                return false;
            }
        },

        renderBytes: function(options) {
            if (!browser)
                throw new Error("WebPage not opened");
            try {
                let finalOptions = webpageUtils.getScreenshotOptions(this, options);
                let canvas = webpageUtils.getScreenshotCanvas(
                                            browser.contentWindow,
                                            finalOptions.ratio,
                                            finalOptions.onlyViewport, this);
                let content = null;
                canvas.toBlob(function(blob) {
                    let reader = new browser.contentWindow.FileReader();
                    reader.onloadend = function() {
                        content = reader.result;
                    }
                    reader.readAsBinaryString(blob);
                }, finalOptions.contentType, finalOptions.quality);

                let thread = Services.tm.currentThread;
                while (content === null) {
                    thread.processNextEvent(true);
                }
                return content;
            }
            catch(e) {
                return null;
            }
        },

        renderBase64: function(options) {
            if (!browser)
                throw new Error("WebPage not opened");
            let finalOptions = webpageUtils.getScreenshotOptions(this, options)

            let canvas = webpageUtils.getScreenshotCanvas(browser.contentWindow,
                                            finalOptions.ratio, finalOptions.onlyViewport, this);

            return canvas.toDataURL(finalOptions.contentType, finalOptions.quality).split(",", 2)[1];
        },

        //--------------------------------------------------- window popup callback

        onAlert : null,

        onAuthPrompt: null,

        onCallback : null,

        onConfirm : null,

        onConsoleMessage : null,

        onFilePicker : null,

        onPrompt : null,

        // ------------------------------ browsing callbacks

        // This callback is invoked after the web page is created but before a URL is loaded. The callback may be used to change global objects (document...)
        onInitialized: null,

        //This callback is invoked when the page finishes the loading. It may accept a single argument indicating the page's status: 'success' if no network errors occurred, otherwise 'fail'.
        onLoadFinished: null,

        //This callback is invoked when the page starts the loading. There is no argument passed to the callback.
        onLoadStarted: null,

        onNavigationRequested: null,

        // This callback is invoked when a new child window (but not deeper descendant windows) is created by the page, e.g. using window.open
        onPageCreated: null,

        onResourceError : null,

        onResourceRequested : null,

        onResourceReceived : null,

        //This callback is invoked when the URL changes, e.g. as it navigates away from the current URL.
        onUrlChanged : null,

        // -------------------------------- private methods to send some events
        closing:function (page) {
            if (this.onClosing)
                this.onClosing(page);
        },

        initialized: function() {
            webPageSandbox = null;
            if (browser) {
                let ds = browser.docShell;
                ds.allowImages = privProp.settings.loadImages;
                ds.allowJavascript = privProp.settings.javascriptEnabled;
            }
            if (DEBUG_WEBPAGE_LOADING) {
                slDebugLog("webpage: onInitialized");
            }

            if (this.onInitialized)
                this.onInitialized();
        },

        javaScriptAlertSent: function(message) {
            if (this.onAlert)
                this.onAlert(message);
        },

        javaScriptConsoleMessageSent: function(message, lineNumber, fileName) {
            if (this.onConsoleMessage)
                onConsoleMessage(message, lineNumber, fileName);
        },

        loadFinished: function(status, url, isFrame) {
            browserJustCreated = false;
            webPageSandbox = null;
            if (DEBUG_WEBPAGE_LOADING) {
                slDebugLog("webpage: onLoadFinished status:"+status+" url:"+url+" isFrame:"+isFrame);
            }
            if (this.onLoadFinished)
                this.onLoadFinished(status, url, isFrame);
        },

        loadStarted: function(url, isFrame) {
            webPageSandbox = null;
            if (DEBUG_WEBPAGE_LOADING) {
                slDebugLog("webpage: onLoadStarted url:"+url+" isFrame:"+isFrame);
            }
            if (this.onLoadStarted)
                this.onLoadStarted(url, isFrame);
        },

        /**
         * @param string url  the url of the requested page
         * @param string navigationType a string indicated the origin:
         *          "Undefined" "LinkClicked" "FormSubmitted" "BackOrForward" "Reload" "FormResubmitted" "Other"
         * @param boolean willNavigate  true if the navigation is not locked
         * @param boolean isMainFrame true if it comes from the mainFrame
         */

        navigationRequested: function(url, navigationType, willNavigate, isMainFrame) {
            if (DEBUG_WEBPAGE_LOADING) {
                slDebugLog("webpage: onNavigationRequested url:"+url+" navigationType:"+navigationType+" willNavigate:"+willNavigate+" isMainFrame:"+isMainFrame);
            }
            if (this.onNavigationRequested)
                this.onNavigationRequested(url, navigationType, willNavigate, isMainFrame)
        },

        rawPageCreated: function(page) {
            if (this.onPageCreated)
                this.onPageCreated(page);
        },

        resourceError: function(error) {
            if (DEBUG_WEBPAGE_LOADING) {
                slDebugLog("webpage: onResourceError error:"+slDebugGetObject(error));
            }
            if (this.onResourceError)
                this.onResourceError(error);
        },

        resourceReceived: function(request) {
            if (DEBUG_WEBPAGE_LOADING) {
                slDebugLog("webpage: onResourceReceived request:"+slDebugGetObject(request, ['body']));
            }
            if (this.onResourceReceived)
                this.onResourceReceived(request);
        },

        resourceRequested: function(resource, request) {
            if (DEBUG_WEBPAGE_LOADING) {
                slDebugLog("webpage: onResourceRequested resource:"+slDebugGetObject(resource));
            }
            if (this.onResourceRequested)
                this.onResourceRequested(resource, request);
        },

        urlChanged: function(url) {
            if (DEBUG_WEBPAGE_LOADING) {
                slDebugLog("webpage: onUrlChanged url:"+url);
            }
            webPageSandbox = null;
            if (this.onUrlChanged)
                this.onUrlChanged(url);
        }
    };

    // initialization
    return openBlankBrowser(false);
} // end of _create
<|MERGE_RESOLUTION|>--- conflicted
+++ resolved
@@ -130,15 +130,11 @@
                 // aSubject == console event object. see http://mxr.mozilla.org/mozilla-central/source/dom/base/ConsoleAPI.js#254
                 var consoleEvent = aSubject.wrappedJSObject;
                 if (webpageUtils.isOurWindow(browser, aData)) {
-<<<<<<< HEAD
-                    webpage.onConsoleMessage(consoleEvent.arguments.join(' '), consoleEvent.lineNumber, consoleEvent.filename);
-=======
                     var args = consoleEvent.arguments;
                     if (!Array.isArray(args)) {
                         args = Array.prototype.slice.call(args);
                     }
                     webpage.onConsoleMessage(args.join(' '), consoleEvent.lineNumber, consoleEvent.filename);
->>>>>>> 094065c6
                     return
                 }
                 return;
