/* This Source Code Form is subject to the terms of the Mozilla Public
 * License, v. 2.0. If a copy of the MPL was not distributed with this
 * file, You can obtain one at http://mozilla.org/MPL/2.0/.
 */

const { Cc, Ci, Cu, Cr } = require('chrome');
Cu.import('resource://slimerjs/slLauncher.jsm');
Cu.import('resource://slimerjs/slUtils.jsm');
Cu.import('resource://slimerjs/slConsole.jsm');
Cu.import('resource://slimerjs/slConfiguration.jsm');
Cu.import('resource://slimerjs/phantom.jsm');
Cu.import("resource://gre/modules/Services.jsm");
Cu.import("resource://gre/modules/XPCOMUtils.jsm");
Cu.import('resource://slimerjs/slPhantomJSKeyCode.jsm');
Cu.import('resource://slimerjs/slQTKeyCodeToDOMCode.jsm');
Cu.import('resource://slimerjs/webpageUtils.jsm');
Cu.import('resource://slimerjs/slCookiesManager.jsm');

const de = Ci.nsIDocumentEncoder
const {validateOptions} = require("sdk/deprecated/api-utils");
const {
    getScreenshotCanvas, setAuthHeaders, removeAuthPrompt
} = require("./utils");

const fs = require("sdk/io/file");
const base64 = require("sdk/base64");
const Q = require("sdk/core/promise");
const heritage = require("sdk/core/heritage");
const systemPrincipal = Cc['@mozilla.org/systemprincipal;1']
                        .createInstance(Ci.nsIPrincipal);
const netLog = require('net-log');
netLog.startTracer();

/**
 * create a webpage object
 * @module webpage
 */
function create() {
    let [webpage, win] = _create(null);
    return webpage;
}

/**
 * @return [webpage, window]
 */
function _create(parentWebpageInfo) {

    // -----------------------  private properties and functions for the webpage object

    /**
     * the <browser> element loading the webpage content
     */
    var browser = null;

    var browserJustCreated = true;
    /**
     * library path
     */
    var libPath = slConfiguration.scriptFile.parent.clone();

    /**
     * utility function to create a sandbox when executing a
     * user script in the webpage content
     */
    function createSandBox(win) {
        let sandbox = Cu.Sandbox(win,
            {
                'principal':systemPrincipal,
                'sandboxName': browser.currentURI.spec,
                'sandboxPrototype': win,
                'wantXrays': false
            });
        return sandbox;
    }

    var webPageSandbox = null;

    /**
     * evaluate javascript code into a sandbox
     * @see webpage.evaluate(), webpage.evaluateJavascript()...
     * @param string src the source code to evaluate
     * @param string file the file name associated to the source code
     */
    function evalInSandbox (src, file) {
        if (!webPageSandbox)
            webPageSandbox = new WeakMap();
        let win = getCurrentFrame();
        if (!webPageSandbox.has(win))
            webPageSandbox.set(win, createSandBox(win));
        try {
            let res = Cu.evalInSandbox(src, webPageSandbox.get(win), 'ECMAv5', file, 1);
            // QWebFrame.evaluateJavascript() used by PhantomJS
            // always returns null when no value are returned by
            // the script.
            if (res === undefined)
                return null;
            return res;
        }
        catch(e) {
            if (webpage.onError) {
                var err = getTraceException(e, '');
                if (err[1]) {
                    err[1].forEach(function(item){
                        if ('line' in item)
                            item.line = parseInt(item.line);
                        item.file = item.sourceURL;
                    })
                }
                else err[1] = [];
                webpage.onError('Error: '+err[0], err[1]);
                return null;
            }
            else {
                throw new Error('Error during javascript evaluation in the web page: '+e)
            }
        }
    }

    /**
     * an observer for the Observer Service.
     * It observes console events.
     */
    var webpageObserver = {
        QueryInterface: XPCOMUtils.generateQI([Ci.nsISupportsWeakReference,Ci.nsIObserver]),

        observe: function webpageobserver_observe(aSubject, aTopic, aData) {
            if (aTopic == "console-api-log-event") {
                if (!webpage.onConsoleMessage)
                    return;
                // aData == outer window id
                // aSubject == console event object. see http://mxr.mozilla.org/mozilla-central/source/dom/base/ConsoleAPI.js#254
                var consoleEvent = aSubject.wrappedJSObject;
                if (webpageUtils.isOurWindow(browser, aData)) {
                    webpage.onConsoleMessage(consoleEvent.arguments[0], consoleEvent.lineNumber, consoleEvent.filename);
                    return
                }
                return;
            }
        }
    }

    /**
     * a listener for the console service, to track errors in the content window.
     * Unfortunately, we don't have no way to retrieve the stack :-/
     */
    var jsErrorListener = {
        observe:function( aMessage ){
            if (!webpage.onError)
                return;
            try {
                let msg = aMessage.QueryInterface(Ci.nsIScriptError);
                //dump(" ************** jsErrorListener on error:"+aMessage.message+ "("+aMessage.category+")\n")
                if (msg instanceof Ci.nsIScriptError
                    && !(msg.flags & Ci.nsIScriptError.warningFlag)
                    && msg.outerWindowID
                    && webpageUtils.isOurWindow(browser, msg.outerWindowID)
                    && msg.category == "content javascript"
                    ) {
                    webpage.onError(aMessage.errorMessage, [{file:aMessage.sourceName, line:aMessage.lineNumber, 'function':null}]);
                }
            }
            catch(e) {
                //dump("**************** jsErrorListener err:"+e+"\n")
            }
        },
        QueryInterface: function (iid) {
            if (!iid.equals(Ci.nsIConsoleListener) &&
                !iid.equals(Ci.nsISupports)) {
                throw Cr.NS_ERROR_NO_INTERFACE;
            }
            return this;
        }
    };

    /**
     * build an object of options for the netlogger
     */
    function getNetLoggerOptions(webpage, deferred, firstRequestHeaders) {
        var wycywigReg = /^wyciwyg:\/\//;
        var firstRequestHeadersUsed = false;
        return {
            _onRequest: function(request) {
                request = request.QueryInterface(Ci.nsIHttpChannel);
                if (webpage.settings.userAgent)
                    request.setRequestHeader("User-Agent", webpage.settings.userAgent, false);
                let h;
                if (firstRequestHeadersUsed) {
                    h = webpage.customHeaders;
                }
                else {
                    h = firstRequestHeaders;
                    firstRequestHeadersUsed = true;
                }
                for (var hname in h) {
                    request.setRequestHeader(hname, h[hname], false);
                }
            },
            onRequest: function(requestData, request) {
                webpage.resourceRequested(requestData, request);
            },
            onResponse:  function(res) {
                webpage.resourceReceived(res);
            },
            captureTypes: webpage.captureContent,
            onLoadStarted: function(url){
                if (wycywigReg.test(url)) {
                    return;
                }
                webpage.loadStarted(url, false);
            },
            onURLChanged: function(url){
                if (wycywigReg.test(url)) {
                    return;
                }
                webpage.urlChanged(url);
            },
            onTransferStarted :null,
            onContentLoaded: function(url, success){
                if (wycywigReg.test(url)) {
                    return;
                }
                // phantomjs call onInitialized not only at the page creation
                // but also after the content loading.. don't know why.
                // let's imitate it. Only after a success
                if (success)
                    webpage.initialized();
                else {
                    // in case of a network fail, phantomjs send
                    // a resourceReceived event.
                    webpage.resourceReceived({
                        id: 1,
                        url: url,
                        time: new Date(),
                        headers: {},
                        bodySize: 0,
                        contentType: null,
                        contentCharset: null,
                        redirectURL: null,
                        stage: "end",
                        status: null,
                        statusText: null,
                        referrer: "",
                        body: ""
                    });
                }
            },
            onLoadFinished: function(url, success){
                let channel = browser.docShell.currentDocumentChannel;
                if (wycywigReg.test(url)) {
                    return;
                }
                if (channel.contentType == "text/html") {
                    try {
                        Services.console.unregisterListener(jsErrorListener);
                    }catch(e){}

                    Services.console.registerListener(jsErrorListener);
                }
                webpage.loadFinished(success, url, false);
                if (deferred)
                    deferred.resolve(success);
            },
            onFrameLoadStarted : function(url, duringMainLoad) {
                if (wycywigReg.test(url)) {
                    return;
                }
                if (!duringMainLoad)
                    webpage.loadStarted(url, true)
            },
            onFrameLoadFinished : function(url, success, frameWindow, duringMainLoad) {
                if (wycywigReg.test(url)) {
                    return;
                }
                if (!duringMainLoad)
                    webpage.loadFinished(success, url, true);
            }
        }
    }

    /**
     * object that intercepts all window.open() of the web content
     */
    var slBrowserDOMWindow = {

        QueryInterface : function(aIID) {
            if (aIID.equals(Ci.nsIBrowserDOMWindow) ||
                aIID.equals(Ci.nsISupports))
                return this;
            throw Cr.NS_NOINTERFACE;
        },

        /**
         * called by nsContentTreeOwner::ProvideWindow
         * when a window should be opened (window.open is invoked by a web page)
         * @param aURI in our case, it is always null
         * @param aWhere nsIBDW.OPEN_DEFAULTWINDOW, OPEN_CURRENTWINDOW OPEN_NEWWINDOW OPEN_NEWTAB OPEN_SWITCHTAB
         * @param aContext nsIBDW.OPEN_EXTERNAL (external app which ask to open the url), OPEN_NEW
         * @return the nsIDOMWindow object where to load the URI
         */
        openURI : function(aURI, aOpener, aWhere, aContext)
        {
            // create the webpage object for this child window
            let opener = (webpage.ownsPages?aOpener:null);
            let parentWPInfo = null;
            let childPage, win;
            if (webpage.ownsPages) {
                parentWPInfo = {
                    window: opener,
                    detachChild:function(child){
                        let idx = privProp.childWindows.indexOf(child);
                        if (idx != -1) {
                            privProp.childWindows.splice(0,1);
                        }
                    }
                }
            }
            [childPage, win] = _create(parentWPInfo);

            if (webpage.ownsPages)
                privProp.childWindows.push(childPage);

            // call the callback
            webpage.rawPageCreated(childPage);

            // returns the contentWindow of the browser element
            // nsContentTreeOwner::ProvideWindow and other will
            // load the expected URI into it.
            return win.content;
        },

        openURIInFrame : function(aURI, aOpener, aWhere, aContext) {
            return null;
        },

        isTabContentWindow : function(aWindow) {
            return false;
        }
    }

    /**
     * some private parameters
     */
    var privProp = {
        clipRect : null,
        framePath : [],
        childWindows : [], // list of webpage of child windows
        settings: {}
    }

    let defaultSettings = slConfiguration.getDefaultWebpageConfig();
    for (let p in defaultSettings) {
        privProp.settings[p] = defaultSettings[p]
    }

    function getCurrentFrame() {
        if (!browser)
            return null;
        var win = browser.contentWindow;
        win.name = ''; // it seems that the root window take the name of the xul window
        privProp.framePath.forEach(function(frameName){
            if (win == null)
                return;
            if ((typeof frameName) == 'number') {
                if (frameName < win.frames.length) {
                    win = win.frames[frameName];
                }
                else
                    win = null;
            }
            else if ((typeof frameName) == 'string') {
                let found = false;
                for(let i=0; i < win.frames.length; i++) {
                    if (win.frames[i].name == frameName) {
                        win = win.frames[i];
                        found = true;
                        break;
                    }
                }
                if (!found) {
                    win = null;
                }
            }
            else
                win = null;
        });
        return win;
    }

    /**
     *  @return array 0:the webpage object, 1:the chrome window
     */
    function openBlankBrowser(noInitializedEvent) {
        let options = getNetLoggerOptions(webpage, null, webpage.customHeaders);
        let ready = false;
        let parentWindow = (parentWebpageInfo?parentWebpageInfo.window:null);
        let win = slLauncher.openBrowser(function(nav){
            browser = nav;
            browser.webpage = webpage;
            browserJustCreated = true;
            browser.authAttempts = 0;
            Services.obs.addObserver(webpageObserver, "console-api-log-event", true);
            netLog.registerBrowser(browser, options);
            if (!noInitializedEvent)
                webpage.initialized();
            ready = true;
        }, parentWindow);

        win.QueryInterface(Ci.nsIDOMChromeWindow)
           .browserDOMWindow = slBrowserDOMWindow;

        // we're waiting synchronously after the initialisation of the new window, because we need
        // to have a ready browser element and then to have an existing win.content.
        // slBrowserDOMWindow.openURI needs to return this win.content so the
        // caller will load the URI into this window object.
        let thread = Services.tm.currentThread;
        while (!ready)
            thread.processNextEvent(true);

        return [webpage, win];
    }

    // ----------------------------------- webpage

    /**
     * the webpage object itself
     * @module webpage
     */
    var webpage = {

        /**
         * toString on a webpage object indicates
         * qtruntimeobject in PhantomJS.
         * here is an alternate way to know if the
         * object is a webpage object
         */
        __type : 'qtruntimeobject',

        get objectName () {
            return "WebPage";
        },

        /**
          Object containing various settings of the web page

            - javascriptEnabled: false if scripts of the page should not be executed (defaults to true).
            - loadImages: false to not load images (defaults to true).
            - localToRemoteUrlAccessEnabled: defines whether local resource (e.g. from file) can access remote URLs or not (defaults to false).
            - userAgent defines the user agent sent to server when the web page requests resources.
            - userName sets the user name used for HTTP authentication.
            - password sets the password used for HTTP authentication.
            - XSSAuditingEnabled defines whether load requests should be monitored for cross-site scripting attempts (defaults to false).
            - webSecurityEnabled defines whether web security should be enabled or not (defaults to true).
            - maxAuthAttempts: integer
            - resourceTimeout: integer
            - javascriptCanOpenWindows
            - javascriptCanCloseWindows
            Note: The settings apply only during the initial call to the WebPage#open function. Subsequent modification of the settings object will not have any impact.
         */
        get settings (){
            return privProp.settings;
        },

        set settings (val){
            privProp.settings = heritage.mix(privProp.settings, val);
        },

        /**
         * list of regexp matching content types
         * of resources for which you want to retrieve the content.
         * The content is then set on the body property of the response
         * object received by your onResourceReceived callback
         */
        captureContent : [],

        // ------------------------ cookies and headers

        /**
         * list of headers to set on every request for the webpage
         */
        customHeaders : {},

        /**
         * retrieve the list of cookies of the domain of the current url
         * @return cookie[]
         */
        get cookies() {
            if (!browser || browserJustCreated || !browser.currentURI)
                return [];
            return slCookiesManager.getCookiesForUri(browser.currentURI);
        },

        /**
         * set a list of cookies for the domain of the web page
         * @param cookie[] val
         */
        set cookies(val) {
            if (!browser || browserJustCreated)
                return;
            slCookiesManager.setCookies(val, browser.currentURI);
        },

        /**
         * add a cookie in the cookie manager for the current url
         * @param cookie cookie
         * @return boolean true if the cookie has been set
         */
        addCookie: function(cookie) {
            if (!browser || browserJustCreated)
                return false;
            return slCookiesManager.addCookie(cookie, browser.currentURI);
        },

        /**
         * erase all cookies of the current domain
         */
        clearCookies: function() {
            if (browser && !browserJustCreated)
                slCookiesManager.clearCookies(browser.currentURI);
        },

        /**
         * delete all cookies that have the given name
         * on the current domain
         * @param string cookieName  the cookie name
         * @return boolean true if deletion is ok
         */
        deleteCookie: function(cookieName) {
            if (!browser || browserJustCreated)
                return false;
            return slCookiesManager.deleteCookie(cookieName, browser.currentURI);
        },

        // -------------------------------- History

        get canGoBack () {
            return browser.canGoBack;
        },

        get canGoForward () {
            return browser.canGoForward;
        },

        go : function(indexIncrement) {
            let h = browser.sessionHistory;
            let index = h.index + indexIncrement;
            if (index >= h.count || index < 0)
                return;
            browser.gotoIndex(index);
        },

        goBack : function() {
            browser.goBack();
        },

        goForward : function() {
            browser.goForward();
        },

        navigationLocked : false,

        reload : function() {
            browser.reload();
        },

        stop : function() {
            browser.stop();
        },

        // -------------------------------- Window manipulation

        /**
         * Open a web page in a browser
         *
         * It can accept several arguments and only the first
         * one is required:
         *
         * open(url)
         * open(url, callback)
         * open(url, httpConf)
         * open(url, httpConf, callback)
         * open(url, operation, data)
         * open(url, operation, data, callback)
         * open(url, operation, data, headers, callback)
         *
         * @param string url    the url of the page to open
         * @param function callback  a function called when the page is loaded. it
         *                           receives "success" or "fail" as parameter.
         * @param string|object httpConf see httpConf arg of openUrl
         * @param string operation
         * @param string data
         * @param object headers
         */
        open: function(url, arg1, arg2, arg3, arg4) {

            switch(arguments.length) {
                case 1:
                    return this.openUrl(url, 'get');
                    break;
                case 2:
                    if (typeof arg1 === 'function') {
                        return this.openUrl(url, 'get', null, arg1);
                    }
                    else {
                        return this.openUrl(url, arg1);
                    }
                    break;
                case 3:
                    if (typeof arg2 === 'function') {
                        return this.openUrl(url, arg1, null, arg2);
                    }
                    else {
                        return this.openUrl(url, {
                            operation: arg1,
                            data: arg2
                        });
                    }
                    break;
                case 4:
                    return this.openUrl(url, {
                            operation: arg1,
                            data: arg2
                        }, null, arg3);
                    break;
                case 5:
                    return this.openUrl(url, {
                            operation: arg1,
                            data: arg2,
                            headers: arg3
                        }, null, arg4);
                    break;
            }
            throw "open: arguments are missing";
        },

        /**
         * open a webpage
         * @param string url       the url of the page to load
         * @param string httpConf  the http method 'get', 'post', 'head', 'post', 'delete'
         * @param object httpConf  an object with two properties
         *          operation: http method (default: get)
         *          data: body of the request
         *          headers: (optional)
         *          encoding: (optional, default utf8)
         * @param object settings  it replaces webpage.settings.
         * @return void
         */
        openUrl: function(url, httpConf, settings, callback) {

            if (settings)
                this.settings = settings;

            if (!httpConf) {
                httpConf = {
                    operation: 'get',
                }
            }
            else if (typeof httpConf == 'string') {
                httpConf = {
                    operation: httpConf,
                }
            }

            var me = this;

            // create a promise that we will return
            let deferred = Q.defer();
            deferred.promise.then(function(result) {
                if (callback) {
                    callback(result);
                    callback = null;
                }
                return result;
            });

            var options = getNetLoggerOptions(this, deferred, this.customHeaders);

            if (browser) {
                if (browserJustCreated){
                    webpage.initialized();
                    browserJustCreated = false;
                }
                // don't recreate a browser if already opened.
                netLog.registerBrowser(browser, options);
                webpageUtils.browserLoadURI(browser, url, httpConf);
                return deferred.promise;
            }

            var win = slLauncher.openBrowser(function(nav){
                browser = nav;
                browser.webpage = me;
                Services.obs.addObserver(webpageObserver, "console-api-log-event", true);
                browser.stop();
                me.initialized();
                browserJustCreated = false;
                browser.authAttempts = 0;
                netLog.registerBrowser(browser, options);
                webpageUtils.browserLoadURI(browser, url, httpConf);
            });
            // to catch window.open()
            win.QueryInterface(Ci.nsIDOMChromeWindow)
               .browserDOMWindow= slBrowserDOMWindow;
            return deferred.promise;
        },

        /**
         * close the browser
         */
        close: function() {
            if (browser) {
                try {
                    Services.console.unregisterListener(jsErrorListener);
                }catch(e){}
                Services.obs.removeObserver(webpageObserver, "console-api-log-event");
                netLog.unregisterBrowser(browser);
                this.closing(this);
                browser.webpage = null;
                slLauncher.closeBrowser(browser);
                if (parentWebpageInfo) {
                    parentWebpageInfo.detachChild(this);
                }
            }
            webPageSandbox = null;
            browser=null;
        },

        /**
         * function called when the browser is being closed, during a call of WebPage.close()
         * or during a call of window.close() inside the web page (not implemented yet)
         */
        onClosing: null,

        /**
         * This boolean indicates if pages opening by the webpage (by window.open())
         * should be children of the webpage (true) or not (false). Default is true.
         *
         * If true, children pages can be retrieved by getPage(), pages, pagesWindowName
         */
        ownsPages : true,

        /**
         * Returns a Child Page that matches the given "window.name".
         *
         * @param string windowName
         * @return webpage the found webpage
         */
        getPage: function (windowName) {
            let pages = privProp.childWindows.filter(function(page){
                if(page.windowName == windowName)
                    return true;
                return false;
            });
            if (pages.length)
                return pages[0];
            return null;
        },

        /**
         * Returns a list of child pages that this page has currently opened
         * with `window.open()`.
         * If a child page is closed (by `window.close()` or by `webpage.close()`),
         * the page is automatically removed from this list.
         *
         * You should not keep a strong reference to this array since you obtain
         * only a copy, so you won't see changes.
         *
         * If "ownsPages" is "false", this list won't owns the child pages.
         *
         * @return array list of child pages currently opened.
         */
        get pages () {
            return privProp.childWindows.filter(function(page){ return true;});
        },

        /**
         * Returns a list of window name of child pages.
         *
         * The window name is the name given to `window.open()`.
         *
         * The list is only from child pages that have been created when
         * ownsPages was true.
         *
         * @return array  list of strings
         */
        get pagesWindowName () {
            return privProp.childWindows.map(function(page){ return page.windowName;});
        },

        release : function() {
            this.close();
        },

        get scrollPosition() {
            let pos = {top:0, left:0}
            pos.top = browser.contentWindow.scrollY;
            pos.left = browser.contentWindow.scrollX;
            return pos;
        },

        set scrollPosition(val) {
            let pos = heritage.mix({top:0, left:0}, val);
            browser.contentWindow.scrollTo(pos.left, pos.top);
        },

        get url() {
            if (browser && !browserJustCreated)
                return browser.currentURI.spec;
            return "";
        },

        get viewportSize() {
            if (!browser)
                return {width:0, height:0};
            let win = browser.ownerDocument.defaultView.top;
            return {
                width: win.innerWidth,
                height: win.innerHeight
            }
        },

        set viewportSize(val) {
            if (!browser)
                return;
            let win = browser.ownerDocument.defaultView.top;

            if (typeof val != "object")
                throw new Error("Bad argument type");

            let w = val.width || 0;
            let h = val.height || 0;

            if (w <= 0 || h <= 0)
                return;

            let domWindowUtils = win.QueryInterface(Ci.nsIInterfaceRequestor)
                                    .getInterface(Ci.nsIDOMWindowUtils);
            domWindowUtils. setCSSViewport(w,h);
            win.resizeTo(w,h);
            domWindowUtils.redraw(1);
        },

        get windowName () {
            if (!browser)
                return null;
            return browser.contentWindow.name;
        },

        // -------------------------------- frames manipulation

        childFramesCount: function () {
            return this.framesCount;
        },

        childFramesName : function () {
            return this.framesName;
        },

        currentFrameName : function () {
            return this.frameName;
        },

        get frameUrl() {
            var win = getCurrentFrame();
            if (!win){
                return '';
            }
            return win.location.href;
        },

        get focusedFrameName () {
            if (!browser) {
                return '';
            }
            var win = webpageUtils.getFocusedWindow();
            if (win && win.name && win.name != 'webpage')
                return win.name;
            return '';
        },

        get framesCount () {
            var win = getCurrentFrame();
            if (!win){
                return 0;
            }
            return win.frames.length;
        },

        get frameName () {
            var win = getCurrentFrame();
            if (!win){
                return false;
            }
            return win.name;
        },

        get framesName () {
            var win = getCurrentFrame();
            if (!win){
                return [];
            }
            let l = [];
            for(let i = 0; i < win.frames.length; i++) {
                l.push(win.frames[i].name);
            }
            return l;
        },

        switchToFocusedFrame: function() {
            if (!browser) {
                return false;
            }
            var win = webpageUtils.getFocusedWindow();
            if (!win)
                return -1;
            var l = [];
            while(browser.contentWindow != win) {
                if (win.name) {
                    l.unshift(win.name)
                }
                else {
                    let f = win.parent.frames;
                    let found = false;
                    for (let i=0; i < f.length;i++) {
                        if (f[i] == win) {
                            l.unshift(i);
                            found = true;
                            break;
                        }
                    }
                    if (!found)
                        return -2;
                }
                win = win.parent;
            }
            privProp.framePath = l;
            return true;
        },

        switchToFrame: function(frameName) {
            privProp.framePath.push(frameName);
            var win = getCurrentFrame();
            if (!win){
                privProp.framePath.pop();
                return false;
            }
            return true;
        },

        switchToChildFrame: function(frame) {
            return this.switchToFrame(frame);
        },

        switchToMainFrame: function() {
            privProp.framePath = [];
        },

        switchToParentFrame: function() {
            if (privProp.framePath.length) {
                privProp.framePath.pop();
                return true;
            }
            else
                return false;
        },

        get frameContent() {
            var win = getCurrentFrame();
            if (!win){
                return false;
            }
            return webpageUtils.getWindowContent(win, null, false);
        },

        set frameContent(val) {
            var win = getCurrentFrame();
            if (!win){
                return;
            }
            let f = '(function(){document.open();';
            f += 'document.write(decodeURIComponent("'+ encodeURIComponent (val)+'"));';
            f += 'document.close();})()'
            webpageUtils.evalInWindow (win, f);
        },

        get framePlainText() {
            var win = getCurrentFrame();
            if (!win){
                return false;
            }

            return webpageUtils.getWindowContent(win, null, true);
        },

        get frameTitle() {
            var win = getCurrentFrame();
            if (!win){
                return '';
            }
            return win.document.title;
        },

        // -------------------------------- Javascript evaluation

        /**
         * FIXME: modifying a variable in a sandbox
         * that inherits of the context of a window,
         * does not propagate the modification into
         * this context. We have same
         * issue that https://bugzilla.mozilla.org/show_bug.cgi?id=783499
         * the only solution is to do window.myvariable = something in the
         * given function, instead of myvariable = something
         * @see a solution used for the Firefox webconsole
         * https://hg.mozilla.org/mozilla-central/rev/f5d6c95a9de9#l6.374
         */
        evaluate: function(func) {
            if (!browser)
                throw new Error("WebPage not opened");

            if (!(func instanceof Function
                  || typeof func === 'function'
                  || typeof func === 'string'
                  || func instanceof String)) {
                throw new Error("Wrong use of WebPage#evaluate");
            }

            let args = Array.prototype.slice.call(arguments).slice(1).map(
                          function(arg){
                                let type = typeof arg;
                                switch(type) {
                                    case 'object':
                                        if (!arg || arg instanceof RegExp) {
                                            return ""+arg;
                                        }
                                    case 'string':
                                        return JSON.stringify(arg);
                                    default:
                                        return ""+arg
                                }
                          });

            let f = '('+func.toString()+').apply(this, [' + args.join(",") + ']);';
            return evalInSandbox(f, 'phantomjs://webpage.evaluate()');
        },

        evaluateJavaScript: function(src) {
            if (!browser)
                throw new Error("WebPage not opened");

            return evalInSandbox(src, 'phantomjs://webpage.evaluateJavaScript()');
        },

        evaluateAsync: function(func) {
            if (!browser)
                throw new Error("WebPage not opened");
            let f = '('+func.toSource()+')();';
            browser.contentWindow.setTimeout(function() {
                evalInSandbox(f, 'phantomjs://webpage.evaluateAsync()');
            }, 0)
        },

        includeJs: function(url, callback) {
            if (!browser)
                throw new Error("WebPage not opened");
            var win = getCurrentFrame();
            if (!win){
                throw new Error("No window available");
            }
            webpageUtils.evalInWindow (win, null, url, callback);
        },

        get libraryPath () {
            return libPath.path;
        },

        set libraryPath (path) {
            libPath = getMozFile(path);
        },

        /**
         * FIXME: modifying a variable in a sandbox
         * that inherits of the context of a window,
         * does not propagate the modification into
         * this context. We have same
         * issue that https://bugzilla.mozilla.org/show_bug.cgi?id=783499
         * the only solution is to do window.myvariable = something in the
         * given function, instead of myvariable = something 
         */
        injectJs: function(filename) {
            if (!browser) {
                throw new Error("WebPage not opened");
            }
<<<<<<< HEAD
            let f = slUtils.getMozFile(filename, Services.dirsvc.get("CurWorkD", Ci.nsIFile));
            if (!f.exists()) {
                // filename resolved against the libraryPath property
                f = slUtils.getMozFile(filename, libPath);
=======
            let f = getAbsMozFile(filename, Services.dirsvc.get("CurWorkD", Ci.nsIFile));
            if (!f.exists()) {
                // filename resolved against the libraryPath property
                f = getAbsMozFile(filename, libPath);
>>>>>>> 9d586bec
                if (!f.exists()) {
                    dump("Can't open '"+filename+"'\n");
                    return false;
                }
            }
            let source = slUtils.readSyncStringFromFile(f);
            evalInSandbox(source, filename);
            return true;
        },

        onError : phantom.defaultErrorHandler,

        // --------------------------------- content manipulation

        get content () {
            if (!browser)
                throw new Error("WebPage not opened");

            return webpageUtils.getWindowContent(browser.contentWindow,
                                    browser.docShell, false);
        },

        set content(val) {
            this.setContent(val, null);
        },

        get offlineStoragePath() {
            return slConfiguration.offlineStoragePath;
        },

        get offlineStorageQuota() {
            return slConfiguration.offlineStorageDefaultQuota;
        },

        get plainText() {
            if (!browser)
                throw new Error("WebPage not opened");

            return webpageUtils.getWindowContent(browser.contentWindow,
                                    browser.docShell, true);
        },

        sendEvent: function(eventType, arg1, arg2, button, modifier) {

            if (!browser)
                throw new Error("WebPage not opened");

            eventType = eventType.toLowerCase();
            browser.contentWindow.focus();
            let domWindowUtils = browser.contentWindow
                                        .QueryInterface(Ci.nsIInterfaceRequestor)
                                        .getInterface(Ci.nsIDOMWindowUtils);
            if (modifier) {
                let  m = 0;
                let mod = this.event.modifier;
                if (modifier & mod.shift) m |= domWindowUtils.MODIFIER_SHIFT;
                if (modifier & mod.alt) m |= domWindowUtils.MODIFIER_ALT;
                if (modifier & mod.ctrl) m |= domWindowUtils.MODIFIER_CONTROL;
                if (modifier & mod.meta) m |= domWindowUtils.MODIFIER_META;
                modifier = m;
            }
            else
                modifier = 0;

            if (eventType == 'keydown' || eventType == 'keyup') {
                var keyCode = arg1;
                if ((typeof keyCode) != "number") {
                    if (keyCode.length == 0)
                        return;
                    keyCode = keyCode.charCodeAt(0);
                }

                let DOMKeyCode = convertQTKeyCode(keyCode);
                if (DOMKeyCode.modifier && modifier == 0)
                    modifier = DOMKeyCode.modifier;

                domWindowUtils.sendKeyEvent(eventType, DOMKeyCode.keyCode, DOMKeyCode.charCode, modifier);
                return;
            }
            else if (eventType == 'keypress') {
                let key = arg1;
                if (typeof key == "number") {
                    let DOMKeyCode = convertQTKeyCode(key);
                    domWindowUtils.sendKeyEvent("keypress", DOMKeyCode.keyCode, DOMKeyCode.charCode, modifier);
                }
                else if (key.length == 1) {
                    let charCode = key.charCodeAt(0);
                    let DOMKeyCode = convertQTKeyCode(charCode);
                    domWindowUtils.sendKeyEvent("keypress", DOMKeyCode.keyCode, charCode, modifier);
                }
                else {
                    for(let i=0; i < key.length;i++) {
                        let charCode = key.charCodeAt(i);
                        let DOMKeyCode = convertQTKeyCode(charCode);
                        domWindowUtils.sendKeyEvent("keydown", DOMKeyCode.keyCode, DOMKeyCode.charCode, modifier);
                        domWindowUtils.sendKeyEvent("keypress", DOMKeyCode.keyCode, charCode, modifier);
                        domWindowUtils.sendKeyEvent("keyup", DOMKeyCode.keyCode, DOMKeyCode.charCode, modifier);
                    }
                }
                return;
            }

            let btn = 0;
            if (button == 'middle')
                btn = 1;
            else if (button == 'right')
                btn = 2;

            let x = arg1 || 0;
            let y = arg2 || 0;

            // mouse events
            if (eventType == "mousedown" ||
                eventType == "mouseup" ||
                eventType == "mousemove") {
                domWindowUtils.sendMouseEvent(eventType,
                        x, y, btn, 1, modifier);
                webpageUtils.sleepIfJavascriptURI(domWindowUtils, x, y)
                return;
            }
            else if (eventType == "mousedoubleclick") {
                // this type allowed by phantomjs has no really equivalence
                // and tests in phantomjs show that it is simply... buggy
                // note that is undocumented (2013-02-22)
                domWindowUtils.sendMouseEvent("mousedown",
                        x, y, btn, 2, modifier);
                webpageUtils.sleepIfJavascriptURI(domWindowUtils, x, y)
                return;
            }
            else if (eventType == "doubleclick") {
                domWindowUtils.sendMouseEvent("mousedown",
                        x, y, btn, 1, modifier);
                domWindowUtils.sendMouseEvent("mouseup",
                        x, y, btn, 1, modifier);
                domWindowUtils.sendMouseEvent("mousedown",
                        x, y, btn, 2, modifier);
                domWindowUtils.sendMouseEvent("mouseup",
                        x, y, btn, 2, modifier);
                webpageUtils.sleepIfJavascriptURI(domWindowUtils, x, y)
                return;
            }
            else if (eventType == "click") {
                domWindowUtils.sendMouseEventToWindow("mousedown",
                        x, y, btn, 1, modifier);
                domWindowUtils.sendMouseEventToWindow("mouseup",
                        x, y, btn, 1, modifier);
                webpageUtils.sleepIfJavascriptURI(domWindowUtils, x, y)
                return;
            }

            throw new Error("Unknown event type");
        },

        event : {
            modifier : {
                shift:  0x02000000,
                ctrl:   0x04000000,
                alt:    0x08000000,
                meta:   0x10000000,
                keypad: 0x20000000
            },
            key : phantomJSKeyCodeList.key // unicode values
        },

        get title() {
            if (!browser) {
                return '';
            }
            return browser.contentDocument.title;
        },

        setContent: function(content, url) {
            if (!browser) {
                openBlankBrowser(true);
            }
            browserJustCreated = false;
            if (url) {
                let uri = Services.io.newURI(url, null, null);
                browser.docShell.setCurrentURI(uri);
            }
            if ((typeof content) != "string") {
                let encoder = Cc["@mozilla.org/layout/documentEncoder;1?type=text/html"]
                                .createInstance(Ci.nsIDocumentEncoder);
                encoder.init(document, "text/html", de.OutputLFLineBreak | de.OutputRaw);
                encoder.setNode(content);
                content = encoder.encodeToString();
            }

            let f = '(function(){document.open();';
            f += 'document.write(decodeURIComponent("'+ encodeURIComponent (content)+'"));';
            f += 'document.close();})()'
            webpageUtils.evalInWindow (browser.contentWindow, f);
        },

        /**
         * set a file to an <input type="file">. this can be a list of files.
         * a click event is generated on the element.
         * @param string selector  a CSS selector to an <input type="file">
         * @param string|array      list of files to select
         */
        uploadFile: function(selector, filename) {

            if (!browser) {
                return;
            }
            // check the selector
            let exists = this.evaluate(function(sel){
                    var el = document.querySelector(sel)
                    return (el?true:false);
                }, selector);

            if (!exists) {
                console.log("Warning uploadFile: "+selector+" does not exist");
                return;
            }

            // set files. Only take existing files.
            let files;
            if (!Array.isArray(filename))
                files = [filename];
            else
                files = filename;

            browser.uploadFiles = [];
            files.forEach(function(file) {
                try {
                    let selectedFile = getMozFile(file);
                    if (selectedFile.exists()) {
                        browser.uploadFiles.push(selectedFile);
                    }
                }
                catch(e) {
                }
            });

            if (!browser.uploadFiles.length) {
                return
            }
            browser.uploadFilesReaded = false;
            // send a click. It will open the file picker which will
            // take browser.uploadFiles
            this.evaluate(function(sel){
                    var el = document.querySelector(sel);
                    if (!el) {
                        return;
                    }
                    var ev = document.createEvent('MouseEvents');
                    ev.initEvent("click", true, true);
                    el.dispatchEvent(ev);
                }, selector);

            slUtils.sleep(500, function(){ return browser.uploadFilesReaded;} ); // wait after the file picker opening
        },

        // ------------------------------- Screenshot and pdf export

        /**
         * clipRect defines the rectangle to render from the webpage
         * when calling render*() methods
         */
        get clipRect () {
            return privProp.clipRect;
        },
        set clipRect (value) {
            let requirements = {
                top: {
                    is: ["undefined", "number"],
                    ok: function(val)  val === undefined || val >= 0,
                    msg: "clipRect.top should be a positive integer"
                },
                left: {
                    is: ["undefined", "number"],
                    ok: function(val)  val === undefined || val >= 0,
                    msg: "clipRect.left should be a positive integer"
                },
                width: {
                    is: ["undefined", "number"],
                    ok: function(val) val === undefined || val > 0,
                    msg: "clipRect.width should be a positive integer"
                },
                height: {
                    is: ["undefined", "number"],
                    ok: function(val) val === undefined || val > 0,
                    msg: "clipRect.height should be a positive integer"
                },
            }
            if (typeof(value) === "object") {
                privProp.clipRect = validateOptions(value, requirements);
            } else {
                privProp.clipRect = null;
            }
        },
        paperSize : null,
        get zoomFactor () {
            if (!browser)
                throw new Error("WebPage not opened");
            return browser.markupDocumentViewer.fullZoom;
        },
        set zoomFactor (val) {
            if (!browser)
                throw new Error("WebPage not opened");
            browser.markupDocumentViewer.fullZoom = val;
        },

        render: function(filename, options) {
            if (!browser)
                throw new Error("WebPage not opened");
            let file = fs.absolute(filename);
            let dir = fs.directory(file);
            if (!fs.exists(dir)) {
                fs.makeTree(dir);
            }
            let opt = heritage.mix({}, options || {});
            let format = 'png';
            if ('format' in opt) {
                format = opt.format;
            }
            else {
                let ext = fs.extension(file);
                if (ext)
                    format = ext;
            }
            opt.format = format;
            if (format == 'jpg' || format == 'jpeg' || format == 'png') {
                let content = this.renderBytes(options?opt:format);
                fs.write(file, content, "wb");
                return true;
            }
            else {
                //throw new Error("render(): format "+format+" not supported");
                return false;
            }
        },

        renderBytes: function(options) {
            return base64.decode(this.renderBase64(options));
        },

        renderBase64: function(options) {
            if (!browser)
                throw new Error("WebPage not opened");

            let format = 'png';
            let quality = undefined;
            let ratio = 1;
            if (typeof(options) == 'object') {
                if ('format' in options)
                    format = options.format;
                if ('ratio' in options)
                    ratio = options.ratio;
                if ('quality' in options)
                    quality = options.quality;
            }
            format = (format || "png").toString().toLowerCase();
            if (format == "png") {
                format = "image/png";
            } else if (format == "jpeg" || format == 'jpg') {
                format = "image/jpeg";
                if (quality == undefined)
                    quality = 0.8;
            } else {
                throw new Error("Render format \"" + format + "\" is not supported");
            }

            let canvas = getScreenshotCanvas(browser.contentWindow,
                                             privProp.clipRect, ratio);

            return canvas.toDataURL(format, quality).split(",", 2)[1];
        },

        //--------------------------------------------------- window popup callback

        onAlert : null,

        onAuthPrompt: null,

        onCallback : null,

        onConfirm : null,

        onConsoleMessage : null,

        onFilePicker : null,

        onPrompt : null,

        // ------------------------------ browsing callbacks

        // This callback is invoked after the web page is created but before a URL is loaded. The callback may be used to change global objects (document...)
        onInitialized: null,

        //This callback is invoked when the page finishes the loading. It may accept a single argument indicating the page's status: 'success' if no network errors occurred, otherwise 'fail'.
        onLoadFinished: null,

        //This callback is invoked when the page starts the loading. There is no argument passed to the callback.
        onLoadStarted: null,

        onNavigationRequested: null,

        // This callback is invoked when a new child window (but not deeper descendant windows) is created by the page, e.g. using window.open
        onPageCreated: null,

        onResourceRequested : null,

        onResourceReceived : null,

        //This callback is invoked when the URL changes, e.g. as it navigates away from the current URL.
        onUrlChanged : null,

        // -------------------------------- private methods to send some events
        closing:function (page) {
            if (this.onClosing)
                this.onClosing(page);
        },

        initialized: function() {
            webPageSandbox = null;
            if (browser) {
                let ds = browser.docShell;
                ds.allowImages = privProp.settings.loadImages;
                ds.allowJavascript = privProp.settings.javascriptEnabled;
            }
            if (this.onInitialized)
                this.onInitialized();
        },

        javaScriptAlertSent: function(message) {
            if (this.onAlert)
                this.onAlert(message);
        },

        javaScriptConsoleMessageSent: function(message, lineNumber, fileName) {
            if (this.onConsoleMessage)
                onConsoleMessage(message, lineNumber, fileName);
        },

        loadFinished: function(status, url, isFrame) {
            browserJustCreated = false;
            webPageSandbox = null;
            if (this.onLoadFinished)
                this.onLoadFinished(status, url, isFrame);
        },

        loadStarted: function(url, isFrame) {
            webPageSandbox = null;
            if (this.onLoadStarted)
                this.onLoadStarted(url, isFrame);
        },

        /**
         * @param string url  the url of the requested page
         * @param string navigationType a string indicated the origin:
         *          "Undefined" "LinkClicked" "FormSubmitted" "BackOrForward" "Reload" "FormResubmitted" "Other"
         * @param boolean willNavigate  true if the navigation is not locked
         * @param boolean isMainFrame true if it comes from the mainFrame
         */

        navigationRequested: function(url, navigationType, willNavigate, isMainFrame) {
            if (this.onNavigationRequested)
                this.onNavigationRequested(url, navigationType, willNavigate, isMainFrame)
        },

        rawPageCreated: function(page) {
            if (this.onPageCreated)
                this.onPageCreated(page);
        },

        resourceReceived: function(request) {
            if (this.onResourceReceived)
                this.onResourceReceived(request);
        },

        resourceRequested: function(resource, request) {
            if (this.onResourceRequested)
                this.onResourceRequested(resource, request);
        },

        urlChanged: function(url) {
            webPageSandbox = null;
            if (this.onUrlChanged)
                this.onUrlChanged(url);
        }
    };

    // initialization
    return openBlankBrowser(false);
}
exports.create = create;

/*
function WebPage() {
    this.prototype = create();
}
*/<|MERGE_RESOLUTION|>--- conflicted
+++ resolved
@@ -1072,7 +1072,7 @@
         },
 
         set libraryPath (path) {
-            libPath = getMozFile(path);
+            libPath = slUtils.getMozFile(path);
         },
 
         /**
@@ -1088,17 +1088,10 @@
             if (!browser) {
                 throw new Error("WebPage not opened");
             }
-<<<<<<< HEAD
-            let f = slUtils.getMozFile(filename, Services.dirsvc.get("CurWorkD", Ci.nsIFile));
+            let f = slUtils.getAbsMozFile(filename, Services.dirsvc.get("CurWorkD", Ci.nsIFile));
             if (!f.exists()) {
                 // filename resolved against the libraryPath property
-                f = slUtils.getMozFile(filename, libPath);
-=======
-            let f = getAbsMozFile(filename, Services.dirsvc.get("CurWorkD", Ci.nsIFile));
-            if (!f.exists()) {
-                // filename resolved against the libraryPath property
-                f = getAbsMozFile(filename, libPath);
->>>>>>> 9d586bec
+                f = slUtils.getAbsMozFile(filename, libPath);
                 if (!f.exists()) {
                     dump("Can't open '"+filename+"'\n");
                     return false;
@@ -1325,7 +1318,7 @@
             browser.uploadFiles = [];
             files.forEach(function(file) {
                 try {
-                    let selectedFile = getMozFile(file);
+                    let selectedFile = slUtils.getMozFile(file);
                     if (selectedFile.exists()) {
                         browser.uploadFiles.push(selectedFile);
                     }
