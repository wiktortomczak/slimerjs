/* This Source Code Form is subject to the terms of the Mozilla Public
 * License, v. 2.0. If a copy of the MPL was not distributed with this
 * file, You can obtain one at http://mozilla.org/MPL/2.0/.
 */

var EXPORTED_SYMBOLS = ["slConfiguration"];

const Cu = Components.utils;
const Cc = Components.classes;
const Ci = Components.interfaces;
const { require } = Cu.import("resource://gre/modules/commonjs/toolkit/require.js", {});

Cu.import('resource://slimerjs/slErrorLogger.jsm');
Cu.import('resource://slimerjs/slUtils.jsm');
Cu.import("resource://gre/modules/Services.jsm");
Cu.import('resource://slimerjs/slDebug.jsm');

try {
<<<<<<< HEAD
    // Importing Webapps module to avoid issue on navigator object.
    // See: https://github.com/laurentj/slimerjs/issues/373

    Cu.import('resource://gre/modules/Webapps.jsm');
} catch (e) {
    // At this moment the "--debug" option has not been parsed yet so the error will be silently suppressed to allow
    // running SlimerJS under control of Light: https://sourceforge.net/projects/lightfirefox/
=======
    // to avoid issue on navigator object, see https://github.com/laurentj/slimerjs/issues/373
    Cu.import("resource://gre/modules/Webapps.jsm");
}
catch(e) {
    // Webapps.jsm does not exists since Gecko 52
>>>>>>> 064fdc55
}

var httphandler =  Cc["@mozilla.org/network/protocol;1?name=http"]
                    .getService(Ci.nsIHttpProtocolHandler);

var defaultUA =  Cc["@mozilla.org/network/protocol;1?name=http"]
                      .getService(Ci.nsIHttpProtocolHandler)
                      .userAgent;
var availableProxyType = { 'auto':true, 'system':true, 'http':true, 'socks5':true,
                            'socks':true, 'none':true, 'config-url':true
                        }

var optionsSpec = {
    // name: [ 'cmdline option name', 'parser function name', 'default value',  supported],
    allowMedia: ['allow-media', 'bool', true, true],
    errorLogFile: ['error-log-file', 'file', '', true],
    cookiesFile : ['cookies-file', 'file', '', false],
    diskCacheEnabled : ['disk-cache', 'bool', true, true],
    maxDiskCacheSize : ['max-disk-cache-size', 'int', -1, true],
    ignoreSslErrors : ['ignore-ssl-errors', 'bool', false, false],
    loadImages: ['load-images', 'bool', true, true],
    localToRemoteUrlAccessEnabled : ['local-to-remote-url-access', 'bool', false, false],
    outputEncoding : ['output-encoding', 'encoding', 'UTF-8', true],
    proxyType : ['proxy-type', 'proxytype', 'http', true],
    proxy : ['proxy', 'proxy', null, true],
    proxyHost : ['', '', null, false],
    proxyPort : ['', '', null, false],
    proxyAuth : ['proxy-auth', 'proxyauth', null, true],
    proxyAuthUser : ['', '', '', false],
    proxyAuthPassword : ['', '', '', false],
    webSecurityEnabled : ['web-security', 'bool', true, false],
    offlineStoragePath : ['local-storage-path', 'file', '', false],
    offlineStorageDefaultQuota : ['local-storage-quota', 'int', -1, true],
    printDebugMessages : ['debug', 'debug', false, true],
    javascriptCanOpenWindows : ['', '', true, false],
    javascriptCanCloseWindows : ['', '', true, false],
    remoteDebuggerPort : ['remote-debugger-port', 'int', -1, false],
    remoteDebuggerAutorun : ['remote-debugger-autorun', 'bool', false, false],
    sslCertificatesPath : ['ssl-certificates-path', 'path', '', false],
    sslProtocol : ['ssl-protocol', 'sslproto', -1, true],
    userAgent : ['user-agent', 'string', defaultUA, true],
    viewportWidth : ['viewport-width', 'int', 400, true],
    viewportHeight : ['viewport-height', 'int', 300, true]
};

var slConfiguration = {

    /**
     * list of script arguments
     */
    args : [],

    /**
     * The URI of the main script. It can be a file://, chrome:// or resource:// URI
     * @var nsIURI
     */
    mainScriptURI : null,

    /**
     * If the script URI is a file:// URI, this is the corresponding nsIFile object
     * @var nsIFile
     */
    scriptFile: null,

    /**
     * If the script is a chrome/resource URI, this is the "module path" for the mapping
     * of the module loader.
     * @var string
     */
    scriptModulePath: null,

    /**
     * The directory from where SlimerJS has been launched
     * @var nsIFile
     */
    workingDirectory: null,

    setEnvNames : function(envvars) {
        this.envs = envvars.filter(function(element, index, array) {
            return /^[a-z0-9_]+$/i.test(element);
        });
    },

    /**
     * embedded vendors librairies, accessible with an uri other than file://, may need to
     * run in a strict commonJS environment.
     * List of base URI of these libraries should be set into it (by script handlers for
     * instance)
     * @var string[]
     */
    baseURIStrictCommonJS : [
    ],

    /**
     * list of environment variable name
     */
    envs : [],

    handleFlags : function(cmdline, scriptHandlers) {

        scriptHandlers.forEach(function(sh){
            sh.setOptionsSpecInto(optionsSpec);
        })

        for (let opt in optionsSpec) {
            let [ cmdlineOpt, parser, defaultValue, supported] = optionsSpec[opt];
            if (cmdlineOpt == '') {
                if (!(opt in this)) {
                    this[opt] = defaultValue;
                }
                continue;
            }
            let optValue;
            try {
                if (typeof cmdlineOpt == "string") {
                    optValue = cmdline.handleFlagWithParam(cmdlineOpt, false);
                }
                else {
                    // this is an array
                    cmdlineOpt.some(function(cmdname) {
                        optValue = cmdline.handleFlagWithParam(cmdname, false);
                        if (optValue) {
                            return true;
                        }
                        return false;
                    });
                }
            }
            catch(e) {
                throw new Error("Error: missing value for flag --"+cmdlineOpt)
            }

            if (optValue != '' && optValue !== null) {
                if (!supported) {
                    dump("--"+cmdlineOpt+" not supported yet\n");
                    continue;
                }
                if (parser) {
                    if (typeof parser == 'string') {
                        this[opt] = this['parse_'+parser](optValue, cmdlineOpt);
                    }
                    else
                        this[opt] = parser(optValue, cmdlineOpt);
                }
                else
                    this[opt] = optValue;
            }
            else
                this[opt] = defaultValue;
        }

        let jsConsole = cmdline.handleFlag("jsconsole", false);
        if (jsConsole) {
            var appInfo = require("resource://slimerjs/addon-sdk/sdk/system/xul-app");
            if (appInfo.satisfiesVersion(appInfo.platformVersion, '>=50.0')) {
                dump(
                    'Warning: jsconsole parameter does not work when using Firefox 50+ because the Error Console has ' +
                    'been removed from the Firefox toolkit package so it is no longer available for XUL apps.' + "\n"
                );
            }
        }

        let configFile = cmdline.handleFlagWithParam("config", false);
        if (configFile) {
            this.handleConfigFile(configFile);
        }

        if (this.errorLogFile) {
            initErrorLogger(this.errorLogFile, this.workingDirectory);
        }

        let profd = Services.dirsvc.get("ProfD", Ci.nsIFile);
        profd.append("webappsstore.sqlite");
        this.offlineStoragePath = profd.path;

        if (this.offlineStorageDefaultQuota === null || this.offlineStorageDefaultQuota === -1) {
            optionsSpec.offlineStorageDefaultQuota[2] = this.offlineStorageDefaultQuota
                                                      = Services.prefs.getIntPref("dom.storage.default_quota") * 1024;
        }
        else {
            Services.prefs.setIntPref("dom.storage.default_quota", Math.ceil(this.offlineStorageDefaultQuota /1024));
        }

        if (this.sslProtocol > -1) {
            Services.prefs.setIntPref('security.tls.version.min', this.sslProtocol);
            Services.prefs.setIntPref('security.tls.version.max', this.sslProtocol);
        }
        else if (this.sslProtocol == -2) {
            Services.prefs.setIntPref('security.tls.version.min', 0);
        }

        Services.prefs.setBoolPref('browser.cache.disk.enable', this.diskCacheEnabled);
        if (this.maxDiskCacheSize > -1)
            Services.prefs.setIntPref('browser.cache.disk.capacity', this.maxDiskCacheSize);

        switch (this.proxyType) {
            case 'auto':
                Services.prefs.setIntPref('network.proxy.type',4);
                break;
            case 'system':
                Services.prefs.setIntPref('network.proxy.type',5);
                break;
            case 'http':
                if (this.proxyHost) {
                    Services.prefs.setCharPref('network.proxy.http', this.proxyHost)
                    Services.prefs.setIntPref('network.proxy.http_port', this.proxyPort);
                    Services.prefs.setCharPref('network.proxy.ssl', this.proxyHost)
                    Services.prefs.setIntPref('network.proxy.ssl_port', this.proxyPort);
                    Services.prefs.setIntPref('network.proxy.type',1);
                }
                else {
                    Services.prefs.setIntPref('network.proxy.type',0);
                }
                break;
            case 'socks5':
            case 'socks':
                if (this.proxyHost) {
                    Services.prefs.setCharPref('network.proxy.socks', this.proxyHost)
                    Services.prefs.setIntPref('network.proxy.socks_port', this.proxyPort);
                    Services.prefs.setIntPref('network.proxy.type',1);
                }
                else {
                    Services.prefs.setIntPref('network.proxy.type',0);
                }
                break;
            case 'config-url':
                if (this.proxy.startsWith('http://') || this.proxy.startsWith('file://')) {
                    Services.prefs.setIntPref('network.proxy.type',2);
                    Services.prefs.setCharPref('network.proxy.autoconfig_url', this.proxy)
                }
                break;
            case '':
                if (this.proxy != '') {
                    Services.prefs.setCharPref('network.proxy.http', this.proxyHost)
                    Services.prefs.setIntPref('network.proxy.http_port', this.proxyPort);
                    Services.prefs.setCharPref('network.proxy.ssl', this.proxyHost)
                    Services.prefs.setIntPref('network.proxy.ssl_port', this.proxyPort);
                    Services.prefs.setIntPref('network.proxy.type',1);
                    break;
                }
            default:
                Services.prefs.setIntPref('network.proxy.type',0);
        }
    },

    parse_int : function (val, cmdlineOpt) {
        return parseInt(val);
    },

    parse_bool : function (val, cmdlineOpt) {
        if (val === 'true' || val === 'yes' || val === true) {
            return true;
        }
        if (val === 'false' || val === 'no' || val === false) {
            return false;
        }
        throw new Error("Invalid value for '"+cmdlineOpt+"' option. It should be yes or no");
    },

    parse_string : function (val, cmdlineOpt) {
        return val;
    },

    parse_file : function (val, cmdlineOpt) {
        // @TODO check if file exists ?
        return val;
    },

    parse_encoding : function (val, cmdlineOpt) {
        return val;
    },

    parse_proxytype : function (val, cmdlineOpt) {
        if (val != "" && !(val in availableProxyType)) {
            throw new Error("Invalid value for '"+cmdlineOpt+"' option. It should be auto, system, http, socksv5, none or config-url");
        }
        if (val == 'none')
            return '';
        return val;
    },

    parse_proxyauth : function (val, cmdlineOpt) {
        let pos = val.indexOf(':');
        if ( pos > 0) {
            this.proxyAuthUser = val.substring(0, pos);
            this.proxyAuthPassword = val.substring(pos+1);
        }
        else {
            this.proxyAuthUser = val;
        }
        return val;
    },

    parse_proxy : function (val, cmdlineOpt) {
        let pos = val.lastIndexOf(':')
        if ( pos > 0) {
            this.proxyHost = val.substring(0, pos);
            this.proxyPort = val.substring(pos+1);
        }
        else {
            this.proxyHost = val;
            this.proxyPort = 80;
        }
        return val;
    },

    parse_path : function (val, cmdlineOpt) {
        return val;
    },

    parse_url : function (val, cmdlineOpt) {
        return val;
    },

    parse_debug : function (val, cmdlineOpt) {
       let parsedVal;
        try {
            parsedVal = this.parse_bool(val, cmdlineOpt);
            slDebugInit(parsedVal);
        }
        catch(e) {
            parsedVal = slDebugInit(val);
        }
        return val;
    },

    parse_sslproto: function(val, cmdlineOpt) {
        
        if (val == "SSLv3") {
            return 0;
        }
        else if (val == "TLSv1") {
            return 1;
        }
        else if (val == "TLSv1.1") {
            return 2;
        }
        else if (val == "TLSv1.2") {
            return 3;
        }
        else if (val == "TLS") {
            return -1;
        }
        else if (val == "any") {
            return -2;
        }
        throw new Error("Invalid value for '"+cmdlineOpt+"' option. It should be: SSLv3, TLSv1, TLSv1.1, TLSv1.2, TLS or 'any'");
    },
    handleConfigFile: function(fileName) {
        let file = slUtils.getMozFile(fileName, this.workingDirectory);
        let fileContent = slUtils.readSyncStringFromFile(file);
        let config;
        try {
            config = JSON.parse(fileContent);
        }
        catch(e) {
            throw new Error ("Config file content is not a valid JSON content");
        }
        if (typeof config != 'object')
            throw new Error ("The config file does not contain a JSON object");


        for (let opt in config) {
            if (! (opt in optionsSpec)) {
                throw new Error ("Unknow option "+opt+" in the config file");
            }
            let [ cmdlineOpt, parser, defaultValue, supported] = optionsSpec[opt];
            if (cmdlineOpt == '') {
                throw new Error ("Unknow option "+opt+" in the config file");
            }

            let optValue = config[opt];
            if (optValue) {
                if (!supported) {
                    dump("Option "+opt+" in the config file, not supported yet\n");
                    continue;
                }
                if (parser) {
                    if (typeof parser == 'string') {
                        this[opt] = this['parse_'+parser](optValue, cmdlineOpt);
                    }
                    else
                        this[opt] = parser(optValue, cmdlineOpt);
                }
                else
                    this[opt] = optValue;
            }
        }
    },

    getDefaultWebpageConfig : function() {
        return Object.freeze({
            allowMedia: this.allowMedia,
            javascriptEnabled: true,
            loadImages: this.loadImages,
            localToRemoteUrlAccessEnabled: this.localToRemoteUrlAccessEnabled,
            XSSAuditingEnabled : false,
            webSecurityEnabled: this.webSecurityEnabled,
            javascriptCanOpenWindows: this.javascriptCanOpenWindows,
            javascriptCanCloseWindows: this.javascriptCanCloseWindows,
            userAgent: this.userAgent,
            userName: undefined,
            password: undefined,
            maxAuthAttempts: undefined,
            resourceTimeout: undefined,
            plainTextAllContent: false
        })
    },

    getDefaultViewportSize : function() {
        return Object.freeze({
            width: this.viewportWidth,
            height: this.viewportHeight
        })
    },

    printDebugConfig : function() {
        for (let opt in optionsSpec) {
            let [ cmdlineOpt, parser, defaultValue, supported] = optionsSpec[opt];
            if (cmdlineOpt == '' || !supported)
                continue;
            if (this[opt] != defaultValue){
                slDebugLog('Configuration: '+cmdlineOpt+'='+this[opt]);
            }
        }
        if (this.scriptFile)
            slDebugLog('Configuration: Script='+this.scriptFile.path);
        else if (this.mainScriptURI)
            slDebugLog('Configuration: Script='+this.mainScriptURI.spec);
        else
            slDebugLog('Configuration: Script=unknown??');

        if (this.workingDirectory)
            slDebugLog('Configuration: workingDirectory='+this.workingDirectory.path);
        else
            slDebugLog('Configuration: workingDirectory=unknown??');
    },

    allowMedia: true,
    errorLogFile : '',
    cookiesFile : '',
    diskCacheEnabled : true,
    maxDiskCacheSize : -1,
    ignoreSslErrors : false,
    loadImages: true,
    localToRemoteUrlAccessEnabled : false,
    outputEncoding : 'UTF-8',
    proxyType : 'http',
    proxy : null,
    proxyHost:null,
    proxyPort:null,
    proxyAuth : null,
    proxyAuthUser : '',
    proxyAuthPassword : '',
    scriptEncoding : 'UTF-8',
    webSecurityEnabled : true,
    offlineStoragePath : '',
    offlineStorageDefaultQuota : -1,
    printDebugMessages : false,
    javascriptCanOpenWindows : true,
    javascriptCanCloseWindows : true,
    sslCertificatesPath : null,
    enableCoffeeScript: true,
    sslProtocol: -1,
    userAgent: defaultUA,
    viewportWidth: 400,
    viewportHeight: 300,
    isWindows: /windows/i.test(httphandler.oscpu)
}<|MERGE_RESOLUTION|>--- conflicted
+++ resolved
@@ -16,21 +16,15 @@
 Cu.import('resource://slimerjs/slDebug.jsm');
 
 try {
-<<<<<<< HEAD
-    // Importing Webapps module to avoid issue on navigator object.
-    // See: https://github.com/laurentj/slimerjs/issues/373
+    // to avoid issue on navigator object, see https://github.com/laurentj/slimerjs/issues/373
+    // until Gecko 52
 
     Cu.import('resource://gre/modules/Webapps.jsm');
 } catch (e) {
+    // Webapps.jsm does not exists since Gecko 52
+
     // At this moment the "--debug" option has not been parsed yet so the error will be silently suppressed to allow
     // running SlimerJS under control of Light: https://sourceforge.net/projects/lightfirefox/
-=======
-    // to avoid issue on navigator object, see https://github.com/laurentj/slimerjs/issues/373
-    Cu.import("resource://gre/modules/Webapps.jsm");
-}
-catch(e) {
-    // Webapps.jsm does not exists since Gecko 52
->>>>>>> 064fdc55
 }
 
 var httphandler =  Cc["@mozilla.org/network/protocol;1?name=http"]
