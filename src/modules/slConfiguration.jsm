--- conflicted
+++ resolved
@@ -430,12 +430,7 @@
     printDebugMessages : false,
     javascriptCanOpenWindows : true,
     javascriptCanCloseWindows : true,
-<<<<<<< HEAD
-    sslCertificatesPath : '',
-    enableCoffeeScript: true
-=======
     sslCertificatesPath : null,
     enableCoffeeScript: true,
     sslProtocol: -1
->>>>>>> 1e263b1b
 }
