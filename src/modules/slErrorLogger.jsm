/* This Source Code Form is subject to the terms of the Mozilla Public
 * License, v. 2.0. If a copy of the MPL was not distributed with this
 * file, You can obtain one at http://mozilla.org/MPL/2.0/.
 */
"use strict";


var EXPORTED_SYMBOLS = ["initErrorLogger"];

const Cu = Components.utils;
const Cc = Components.classes;
const Ci = Components.interfaces;
const Cr = Components.results;

Cu.import('resource://slimerjs/slUtils.jsm');
Cu.import("resource://gre/modules/Services.jsm");

var outputStream;
var uconv;

/**
 * initialize a logger which writes all javascript error
 * in the given file name
 */
function initErrorLogger(fileName, workingDir) {
    if (outputStream) {
        return;
    }
    try {
        uconv = Cc["@mozilla.org/intl/scriptableunicodeconverter"].
              createInstance(Ci.nsIScriptableUnicodeConverter);
        uconv.charset = "UTF-8";

        // open the log file
<<<<<<< HEAD
        let file = slUtils.getMozFile(fileName, workingDir);
=======
        let file = getAbsMozFile(fileName, workingDir);
>>>>>>> 9d586bec
        let openFlags = parseInt("0x1A");
        let permFlags = parseInt("0644", 8);
        outputStream = Cc['@mozilla.org/network/file-output-stream;1'].
                            createInstance(Ci.nsIFileOutputStream);
        outputStream.init(file, openFlags, permFlags, 0);
        
        // convert the stream into a buffered stream
        let ioUtils = Cc["@mozilla.org/io-util;1"].getService(Ci.nsIIOUtil);
        if (!ioUtils.outputStreamIsBuffered(outputStream)) {
            let stream = Cc["@mozilla.org/network/buffered-output-stream;1"].
                createInstance(Ci.nsIBufferedOutputStream);
            stream.init(outputStream, 0x8000);
            outputStream = stream;
        }

        // an observer on quit-application, to close the log file properly
        var quitObserver = {
            observe: function(subject, topic, data) {
                outputStream.close();
                Services.obs.removeObserver(quitObserver, "quit-application");
                Services.console.unregisterListener(slErrorLogger);
            },
            QueryInterface: function (iid) {
                if (!iid.equals(Ci.nsIObserver) &&
                    !iid.equals(Ci.nsISupports)) {
                    throw Cr.NS_ERROR_NO_INTERFACE;
                }
                return this;
            }
        }
        Services.obs.addObserver(quitObserver, "quit-application", false);
    }
    catch(e){
        dump("Error logger error: "+e+"\n");
        return;
    }

    /// register our logger in the console service
    Services.console.registerListener(slErrorLogger);
}


/**
 * a listener for the console service, to log errors in a file.
 */
var slErrorLogger = {
    observe:function( aMessage ){
        try {
            let msg = aMessage.QueryInterface(Ci.nsIScriptError);

            // forget some messages from embedded libs
            if (msg.sourceName.indexOf("resource://slimerjs/coffee-script/") != -1
                || msg.sourceName.indexOf("jasmine/jasmine.js") != -1)
                return;

            //dump(" *** slErrorLogger:"+aMessage.message+ "("+aMessage.category+")\n")

            let type = "error";
            if (msg.flags & msg.warningFlag) {
                type = "warning"
            }
            else if (msg.flags & msg.strictFlag) {
                type = "strict"
            }

            let str = "*** "+msg.category+"["+type+"]: "+msg.sourceName+"\n\t"+msg.lineNumber+": "+msg.sourceLine;
            str += "\n\t"+ msg.errorMessage+"\n\n";
            this.logStr(str)
            //dump("   *** slErrorLogger log ok\n")
        }
        catch(e) {
            //dump("**************** slErrorLogger EXCEPTION:"+e+"\n")
        }
    },
    logStr : function(str) {
        let istream = uconv.convertToInputStream(str);
        let len = istream.available();
        while (len > 0) {
            outputStream.writeFrom(istream, len);
            len = istream.available();
        }
        istream.close();
        outputStream.flush();
    },
    QueryInterface: function (iid) {
        if (!iid.equals(Ci.nsIConsoleListener) &&
            !iid.equals(Ci.nsISupports)) {
            throw Cr.NS_ERROR_NO_INTERFACE;
        }
        return this;
    }
};<|MERGE_RESOLUTION|>--- conflicted
+++ resolved
@@ -32,11 +32,7 @@
         uconv.charset = "UTF-8";
 
         // open the log file
-<<<<<<< HEAD
-        let file = slUtils.getMozFile(fileName, workingDir);
-=======
-        let file = getAbsMozFile(fileName, workingDir);
->>>>>>> 9d586bec
+        let file = slUtils.getAbsMozFile(fileName, workingDir);
         let openFlags = parseInt("0x1A");
         let permFlags = parseInt("0644", 8);
         outputStream = Cc['@mozilla.org/network/file-output-stream;1'].
